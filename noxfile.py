# -*- coding: utf-8 -*-
'''
noxfile
~~~~~~~

Nox configuration script
'''

# Import Python libs
from __future__ import absolute_import, unicode_literals, print_function
import os
import sys
import glob
import json
import pprint
import shutil
import tempfile

if __name__ == '__main__':
    sys.stderr.write('Do not execute this file directly. Use nox instead, it will know how to handle this file\n')
    sys.stderr.flush()
    exit(1)

# Import 3rd-party libs
import nox
from nox.command import CommandFailed
<<<<<<< HEAD
=======

# Be verbose when runing under a CI context
PIP_INSTALL_SILENT = (os.environ.get('JENKINS_URL') or os.environ.get('CI') or os.environ.get('DRONE')) is None

>>>>>>> a2c1eb49

# Global Path Definitions
REPO_ROOT = os.path.abspath(os.path.dirname(__file__))
SITECUSTOMIZE_DIR = os.path.join(REPO_ROOT, 'tests', 'support', 'coverage')
IS_WINDOWS = sys.platform.lower().startswith('win')

# Python versions to run against
_PYTHON_VERSIONS = ('2', '2.7', '3', '3.4', '3.5', '3.6')

# Nox options
#  Reuse existing virtualenvs
nox.options.reuse_existing_virtualenvs = True
#  Don't fail on missing interpreters
nox.options.error_on_missing_interpreters = False


def _create_ci_directories():
    for dirname in ('logs', 'coverage', 'xml-unittests-output'):
        path = os.path.join(REPO_ROOT, 'artifacts', dirname)
        if not os.path.exists(path):
            os.makedirs(path)


def _get_session_python_version_info(session):
    try:
        version_info = session._runner._real_python_version_info
    except AttributeError:
        session_py_version = session.run(
            'python', '-c'
            'import sys; sys.stdout.write("{}.{}.{}".format(*sys.version_info))',
            silent=True,
            log=False
        )
        version_info = tuple(int(part) for part in session_py_version.split('.') if part.isdigit())
        session._runner._real_python_version_info = version_info
    return version_info


def _get_session_python_site_packages_dir(session):
    try:
        site_packages_dir = session._runner._site_packages_dir
    except AttributeError:
        site_packages_dir = session.run(
            'python', '-c'
            'import sys; from distutils.sysconfig import get_python_lib; sys.stdout.write(get_python_lib())',
            silent=True,
            log=False
        )
        session._runner._site_packages_dir = site_packages_dir
    return site_packages_dir


def _get_pydir(session):
    version_info = _get_session_python_version_info(session)
    if version_info < (2, 7) or version_info >= (3, 7):
        session.error('Only Python >= 2.7 and < 3.7 is supported')
    return 'py{}.{}'.format(*version_info)


def _get_distro_info(session):
    try:
        distro = session._runner._distro
    except AttributeError:
        # The distro package doesn't output anything for Windows
        session.install('--progress-bar=off', 'distro', silent=PIP_INSTALL_SILENT)
        output = session.run('distro', '-j', silent=True)
        distro = json.loads(output.strip())
        session.log('Distro information:\n%s', pprint.pformat(distro))
        session._runner._distro = distro
    return distro


def _install_system_packages(session):
    '''
    Because some python packages are provided by the distribution and cannot
    be pip installed, and because we don't want the whole system python packages
    on our virtualenvs, we copy the required system python packages into
    the virtualenv
    '''
    system_python_packages = {
        '__debian_based_distros__': [
            '/usr/lib/python{py_version}/dist-packages/*apt*'
        ]
    }
    for key in ('ubuntu-14.04', 'ubuntu-16.04', 'ubuntu-18.04', 'debian-8', 'debian-9'):
        system_python_packages[key] = system_python_packages['__debian_based_distros__']

    distro = _get_distro_info(session)
    distro_keys = [
        '{id}'.format(**distro),
        '{id}-{version}'.format(**distro),
        '{id}-{version_parts[major]}'.format(**distro)
    ]
    version_info = _get_session_python_version_info(session)
    py_version_keys = [
        '{}'.format(*version_info),
        '{}.{}'.format(*version_info)
    ]
    session_site_packages_dir = _get_session_python_site_packages_dir(session)
    for distro_key in distro_keys:
        if distro_key not in system_python_packages:
            continue
        patterns = system_python_packages[distro_key]
        for pattern in patterns:
            for py_version in py_version_keys:
                matches = set(glob.glob(pattern.format(py_version=py_version)))
                if not matches:
                    continue
                for match in matches:
                    src = os.path.realpath(match)
                    dst = os.path.join(session_site_packages_dir, os.path.basename(match))
                    if os.path.exists(dst):
                        session.log('Not overwritting already existing %s with %s', dst, src)
                        continue
                    session.log('Copying %s into %s', src, dst)
                    if os.path.isdir(src):
                        shutil.copytree(src, dst)
                    else:
                        shutil.copyfile(src, dst)


def _install_requirements(session, transport, *extra_requirements):
    # Install requirements
    distro_requirements = None

    pydir = _get_pydir(session)

    if IS_WINDOWS:
        _distro_requirements = os.path.join(REPO_ROOT,
                                            'requirements',
                                            'static',
                                            pydir,
                                            '{}-windows.txt'.format(transport))
        if os.path.exists(_distro_requirements):
            if transport == 'raet':
                # Because we still install ioflo, which requires setuptools-git, which fails with a
                # weird SSL certificate issue(weird because the requirements file requirements install
                # fine), let's previously have setuptools-git installed
                session.install('--progress-bar=off', 'setuptools-git', silent=PIP_INSTALL_SILENT)
            distro_requirements = _distro_requirements
    else:
        _install_system_packages(session)
        distro = _get_distro_info(session)
        distro_keys = [
            '{id}'.format(**distro),
            '{id}-{version}'.format(**distro),
            '{id}-{version_parts[major]}'.format(**distro)
        ]
        for distro_key in distro_keys:
            _distro_requirements = os.path.join(REPO_ROOT,
                                                'requirements',
                                                'static',
                                                pydir,
                                                '{}-{}.txt'.format(transport, distro_key))
            if os.path.exists(_distro_requirements):
                distro_requirements = _distro_requirements
                break

    if distro_requirements is not None:
        _requirements_files = [distro_requirements]
        requirements_files = []
    else:
        _requirements_files = [
            os.path.join(REPO_ROOT, 'requirements', 'pytest.txt')
        ]
        if sys.platform.startswith('linux'):
            requirements_files = [
                os.path.join(REPO_ROOT, 'requirements', 'tests.txt')
            ]
        elif sys.platform.startswith('win'):
            requirements_files = [
                os.path.join(REPO_ROOT, 'pkg', 'windows', 'req.txt'),
            ]
        elif sys.platform.startswith('darwin'):
            requirements_files = [
                os.path.join(REPO_ROOT, 'pkg', 'osx', 'req.txt'),
                os.path.join(REPO_ROOT, 'pkg', 'osx', 'req_ext.txt'),
            ]

    while True:
        if not requirements_files:
            break
        requirements_file = requirements_files.pop(0)

        if requirements_file not in _requirements_files:
            _requirements_files.append(requirements_file)

        session.log('Processing {}'.format(requirements_file))
        with open(requirements_file) as rfh:  # pylint: disable=resource-leakage
            for line in rfh:
                line = line.strip()
                if not line:
                    continue
                if line.startswith('-r'):
                    reqfile = os.path.join(os.path.dirname(requirements_file), line.strip().split()[-1])
                    if reqfile in _requirements_files:
                        continue
                    _requirements_files.append(reqfile)
                    continue

    for requirements_file in _requirements_files:
        session.install('--progress-bar=off', '-r', requirements_file, silent=PIP_INSTALL_SILENT)

    if extra_requirements:
        session.install('--progress-bar=off', *extra_requirements, silent=PIP_INSTALL_SILENT)


def _run_with_coverage(session, *test_cmd):
    session.install('--progress-bar=off', 'coverage==4.5.3', silent=PIP_INSTALL_SILENT)
    session.run('coverage', 'erase')
    python_path_env_var = os.environ.get('PYTHONPATH') or None
    if python_path_env_var is None:
        python_path_env_var = SITECUSTOMIZE_DIR
    else:
        python_path_env_var = '{}:{}'.format(SITECUSTOMIZE_DIR, python_path_env_var)
    session.run(
        *test_cmd,
        env={
            'PYTHONPATH': python_path_env_var,
            'COVERAGE_PROCESS_START': os.path.join(REPO_ROOT, '.coveragerc')
        }
    )
    session.run('coverage', 'combine')
    session.run('coverage', 'xml', '-o', os.path.join(REPO_ROOT, 'artifacts', 'coverage', 'coverage.xml'))


def _runtests(session, coverage, cmd_args):
    # Create required artifacts directories
    _create_ci_directories()
    try:
        if coverage is True:
            _run_with_coverage(session, 'coverage', 'run', '-m', 'tests.runtests', *cmd_args)
        else:
            session.run('python', os.path.join('tests', 'runtests.py'), *cmd_args)
    except CommandFailed:
        # Disabling re-running failed tests for the time being
        raise

        # pylint: disable=unreachable
        names_file_path = os.path.join('artifacts', 'failed-tests.txt')
        session.log('Re-running failed tests if possible')
        session.install('--progress-bar=off', 'xunitparser==1.3.3', silent=PIP_INSTALL_SILENT)
        session.run(
            'python',
            os.path.join('tests', 'support', 'generate-names-file-from-failed-test-reports.py'),
            names_file_path
        )
        if not os.path.exists(names_file_path):
            session.log(
                'Failed tests file(%s) was not found. Not rerunning failed tests.',
                names_file_path
            )
            # raise the original exception
            raise
        with open(names_file_path) as rfh:
            contents = rfh.read().strip()
            if not contents:
                session.log(
                    'The failed tests file(%s) is empty. Not rerunning failed tests.',
                    names_file_path
                )
                # raise the original exception
                raise
            failed_tests_count = len(contents.splitlines())
            if failed_tests_count > 500:
                # 500 test failures?! Something else must have gone wrong, don't even bother
                session.error(
                    'Total failed tests({}) > 500. No point on re-running the failed tests'.format(
                        failed_tests_count
                    )
                )

        for idx, flag in enumerate(cmd_args[:]):
            if '--names-file=' in flag:
                cmd_args.pop(idx)
                break
            elif flag == '--names-file':
                cmd_args.pop(idx)  # pop --names-file
                cmd_args.pop(idx)  # pop the actual names file
                break
        cmd_args.append('--names-file={}'.format(names_file_path))
        if coverage is True:
            _run_with_coverage(session, 'coverage', 'run', '-m', 'tests.runtests', *cmd_args)
        else:
            session.run('python', os.path.join('tests', 'runtests.py'), *cmd_args)
        # pylint: enable=unreachable


@nox.session(python=_PYTHON_VERSIONS, name='runtests-parametrized')
@nox.parametrize('coverage', [False, True])
@nox.parametrize('transport', ['zeromq', 'raet', 'tcp'])
@nox.parametrize('crypto', [None, 'm2crypto', 'pycryptodomex'])
def runtests_parametrized(session, coverage, transport, crypto):
    # Install requirements
    _install_requirements(session, transport, 'unittest-xml-reporting==2.2.1')

    if crypto:
        if crypto == 'm2crypto':
            session.run('pip', 'uninstall', '-y', 'pycrypto', 'pycryptodome', 'pycryptodomex', silent=True)
        else:
            session.run('pip', 'uninstall', '-y', 'm2crypto', silent=True)
        session.install('--progress-bar=off', crypto, silent=PIP_INSTALL_SILENT)

    cmd_args = [
        '--tests-logfile={}'.format(
            os.path.join(REPO_ROOT, 'artifacts', 'logs', 'runtests.log')
        ),
        '--transport={}'.format(transport)
    ] + session.posargs
<<<<<<< HEAD

    try:
        if coverage is True:
            _run_with_coverage(session, 'coverage', 'run', '-m', 'tests.runtests', *cmd_args)
        else:
            session.run('python', os.path.join('tests', 'runtests.py'), *cmd_args)
    except CommandFailed:
        session.log('Re-running failed tests if possible')
        names_file_path = os.path.join('artifacts', 'failed-tests.txt')
        session.install('xunitparser==1.3.3')
        session.run(
            'python',
            os.path.join('tests', 'support', 'generate-names-file-from-failed-test-reports.py'),
            names_file_path
        )
        if not os.path.exists(names_file_path):
            session.error('No names file was generated to re-run tests')

        with open(names_file_path) as rfh:
            failed_tests_count = len(rfh.read().splitlines())
            if failed_tests_count > 500:
                # 500 test failures?! Something else must have gone wrong, don't even bother
                session.error(
                    'Total failed tests({}) > 500. No point on re-running the failed tests'.format(
                        failed_tests_count
                    )
                )

        for idx, flag in enumerate(cmd_args[:]):
            if '--names-file=' in flag:
                cmd_args.pop(idx)
                break
            elif flag == '--names-file':
                cmd_args.pop(idx)  # pop --names-file
                cmd_args.pop(idx)  # pop the actual names file
                break
        cmd_args.append('--names-file={}'.format(names_file_path))
        if coverage is True:
            _run_with_coverage(session, 'coverage', 'run', '-m', 'tests.runtests', *cmd_args)
        else:
            session.run('python', os.path.join('tests', 'runtests.py'), *cmd_args)
=======
    _runtests(session, coverage, cmd_args)
>>>>>>> a2c1eb49


@nox.session(python=_PYTHON_VERSIONS)
@nox.parametrize('coverage', [False, True])
def runtests(session, coverage):
    '''
    runtests.py session with zeromq transport and default crypto
    '''
    session.notify(
        'runtests-parametrized-{}(coverage={}, crypto=None, transport=\'zeromq\')'.format(
            session.python,
            coverage
        )
    )


@nox.session(python=_PYTHON_VERSIONS, name='runtests-tcp')
@nox.parametrize('coverage', [False, True])
def runtests_tcp(session, coverage):
    '''
    runtests.py session with TCP transport and default crypto
    '''
    session.notify(
        'runtests-parametrized-{}(coverage={}, crypto=None, transport=\'tcp\')'.format(
            session.python,
            coverage
        )
    )


@nox.session(python=_PYTHON_VERSIONS, name='runtests-zeromq')
@nox.parametrize('coverage', [False, True])
def runtests_zeromq(session, coverage):
    '''
    runtests.py session with zeromq transport and default crypto
    '''
    session.notify(
        'runtests-parametrized-{}(coverage={}, crypto=None, transport=\'zeromq\')'.format(
            session.python,
            coverage
        )
    )


@nox.session(python=_PYTHON_VERSIONS, name='runtests-raet')
@nox.parametrize('coverage', [False, True])
def runtests_raet(session, coverage):
    '''
    runtests.py session with raet transport and default crypto
    '''
    session.notify(
        'runtests-parametrized-{}(coverage={}, crypto=None, transport=\'raet\')'.format(
            session.python,
            coverage
        )
    )


@nox.session(python=_PYTHON_VERSIONS, name='runtests-m2crypto')
@nox.parametrize('coverage', [False, True])
def runtests_m2crypto(session, coverage):
    '''
    runtests.py session with zeromq transport and m2crypto
    '''
    session.notify(
        'runtests-parametrized-{}(coverage={}, crypto=\'m2crypto\', transport=\'zeromq\')'.format(
            session.python,
            coverage
        )
    )


@nox.session(python=_PYTHON_VERSIONS, name='runtests-tcp-m2crypto')
@nox.parametrize('coverage', [False, True])
def runtests_tcp_m2crypto(session, coverage):
    '''
    runtests.py session with TCP transport and m2crypto
    '''
    session.notify(
        'runtests-parametrized-{}(coverage={}, crypto=\'m2crypto\', transport=\'tcp\')'.format(
            session.python,
            coverage
        )
    )


@nox.session(python=_PYTHON_VERSIONS, name='runtests-zeromq-m2crypto')
@nox.parametrize('coverage', [False, True])
def runtests_zeromq_m2crypto(session, coverage):
    '''
    runtests.py session with zeromq transport and m2crypto
    '''
    session.notify(
        'runtests-parametrized-{}(coverage={}, crypto=\'m2crypto\', transport=\'zeromq\')'.format(
            session.python,
            coverage
        )
    )


@nox.session(python=_PYTHON_VERSIONS, name='runtests-raet-m2crypto')
@nox.parametrize('coverage', [False, True])
def runtests_raet_m2crypto(session, coverage):
    '''
    runtests.py session with raet transport and m2crypto
    '''
    session.notify(
        'runtests-parametrized-{}(coverage={}, crypto=\'m2crypto\', transport=\'raet\')'.format(
            session.python,
            coverage
        )
    )


@nox.session(python=_PYTHON_VERSIONS, name='runtests-pycryptodomex')
@nox.parametrize('coverage', [False, True])
def runtests_pycryptodomex(session, coverage):
    '''
    runtests.py session with zeromq transport and pycryptodomex
    '''
    session.notify(
        'runtests-parametrized-{}(coverage={}, crypto=\'pycryptodomex\', transport=\'zeromq\')'.format(
            session.python,
            coverage
        )
    )


@nox.session(python=_PYTHON_VERSIONS, name='runtests-tcp-pycryptodomex')
@nox.parametrize('coverage', [False, True])
def runtests_tcp_pycryptodomex(session, coverage):
    '''
    runtests.py session with TCP transport and pycryptodomex
    '''
    session.notify(
        'runtests-parametrized-{}(coverage={}, crypto=\'pycryptodomex\', transport=\'tcp\')'.format(
            session.python,
            coverage
        )
    )


@nox.session(python=_PYTHON_VERSIONS, name='runtests-zeromq-pycryptodomex')
@nox.parametrize('coverage', [False, True])
def runtests_zeromq_pycryptodomex(session, coverage):
    '''
    runtests.py session with zeromq transport and pycryptodomex
    '''
    session.notify(
        'runtests-parametrized-{}(coverage={}, crypto=\'pycryptodomex\', transport=\'zeromq\')'.format(
            session.python,
            coverage
        )
    )


@nox.session(python=_PYTHON_VERSIONS, name='runtests-raet-pycryptodomex')
@nox.parametrize('coverage', [False, True])
def runtests_raet_pycryptodomex(session, coverage):
    '''
    runtests.py session with raet transport and pycryptodomex
    '''
    session.notify(
        'runtests-parametrized-{}(coverage={}, crypto=\'pycryptodomex\', transport=\'raet\')'.format(
            session.python,
            coverage
        )
    )


@nox.session(python=_PYTHON_VERSIONS, name='pytest-parametrized')
@nox.parametrize('coverage', [False, True])
@nox.parametrize('transport', ['zeromq', 'raet', 'tcp'])
@nox.parametrize('crypto', [None, 'm2crypto', 'pycryptodomex'])
def pytest_parametrized(session, coverage, transport, crypto):
    # Install requirements
    _install_requirements(session, transport)

    if crypto:
        if crypto == 'm2crypto':
            session.run('pip', 'uninstall', '-y', 'pycrypto', 'pycryptodome', 'pycryptodomex', silent=True)
        else:
            session.run('pip', 'uninstall', '-y', 'm2crypto', silent=True)
        session.install('--progress-bar=off', crypto, silent=PIP_INSTALL_SILENT)

    cmd_args = [
        '--rootdir', REPO_ROOT,
        '--log-file={}'.format(
            os.path.join(REPO_ROOT, 'artifacts', 'logs', 'runtests.log')
        ),
        '--no-print-logs',
        '-ra',
        '-s',
        '--transport={}'.format(transport)
    ] + session.posargs
    _pytest(session, coverage, cmd_args)


@nox.session(python=_PYTHON_VERSIONS)
@nox.parametrize('coverage', [False, True])
def pytest(session, coverage):
    '''
    pytest session with zeromq transport and default crypto
    '''
    session.notify(
        'pytest-parametrized-{}(coverage={}, crypto=None, transport=\'zeromq\')'.format(
            session.python,
            coverage
        )
    )


@nox.session(python=_PYTHON_VERSIONS, name='pytest-tcp')
@nox.parametrize('coverage', [False, True])
def pytest_tcp(session, coverage):
    '''
    pytest session with TCP transport and default crypto
    '''
    session.notify(
        'pytest-parametrized-{}(coverage={}, crypto=None, transport=\'tcp\')'.format(
            session.python,
            coverage
        )
    )


@nox.session(python=_PYTHON_VERSIONS, name='pytest-zeromq')
@nox.parametrize('coverage', [False, True])
def pytest_zeromq(session, coverage):
    '''
    pytest session with zeromq transport and default crypto
    '''
    session.notify(
        'pytest-parametrized-{}(coverage={}, crypto=None, transport=\'zeromq\')'.format(
            session.python,
            coverage
        )
    )


@nox.session(python=_PYTHON_VERSIONS, name='pytest-raet')
@nox.parametrize('coverage', [False, True])
def pytest_raet(session, coverage):
    '''
    pytest session with raet transport and default crypto
    '''
    session.notify(
        'pytest-parametrized-{}(coverage={}, crypto=None, transport=\'raet\')'.format(
            session.python,
            coverage
        )
    )


@nox.session(python=_PYTHON_VERSIONS, name='pytest-m2crypto')
@nox.parametrize('coverage', [False, True])
def pytest_m2crypto(session, coverage):
    '''
    pytest session with zeromq transport and m2crypto
    '''
    session.notify(
        'pytest-parametrized-{}(coverage={}, crypto=\'m2crypto\', transport=\'zeromq\')'.format(
            session.python,
            coverage
        )
    )


@nox.session(python=_PYTHON_VERSIONS, name='pytest-tcp-m2crypto')
@nox.parametrize('coverage', [False, True])
def pytest_tcp_m2crypto(session, coverage):
    '''
    pytest session with TCP transport and m2crypto
    '''
    session.notify(
        'pytest-parametrized-{}(coverage={}, crypto=\'m2crypto\', transport=\'tcp\')'.format(
            session.python,
            coverage
        )
    )


<<<<<<< HEAD
=======
@nox.session(python=_PYTHON_VERSIONS, name='pytest-zeromq-m2crypto')
@nox.parametrize('coverage', [False, True])
def pytest_zeromq_m2crypto(session, coverage):
    '''
    pytest session with zeromq transport and m2crypto
    '''
    session.notify(
        'pytest-parametrized-{}(coverage={}, crypto=\'m2crypto\', transport=\'zeromq\')'.format(
            session.python,
            coverage
        )
    )


@nox.session(python=_PYTHON_VERSIONS, name='pytest-raet-m2crypto')
@nox.parametrize('coverage', [False, True])
def pytest_raet_m2crypto(session, coverage):
    '''
    pytest session with raet transport and m2crypto
    '''
    session.notify(
        'pytest-parametrized-{}(coverage={}, crypto=\'m2crypto\', transport=\'raet\')'.format(
            session.python,
            coverage
        )
    )


@nox.session(python=_PYTHON_VERSIONS, name='pytest-pycryptodomex')
@nox.parametrize('coverage', [False, True])
def pytest_pycryptodomex(session, coverage):
    '''
    pytest session with zeromq transport and pycryptodomex
    '''
    session.notify(
        'pytest-parametrized-{}(coverage={}, crypto=\'pycryptodomex\', transport=\'zeromq\')'.format(
            session.python,
            coverage
        )
    )


@nox.session(python=_PYTHON_VERSIONS, name='pytest-tcp-pycryptodomex')
@nox.parametrize('coverage', [False, True])
def pytest_tcp_pycryptodomex(session, coverage):
    '''
    pytest session with TCP transport and pycryptodomex
    '''
    session.notify(
        'pytest-parametrized-{}(coverage={}, crypto=\'pycryptodomex\', transport=\'tcp\')'.format(
            session.python,
            coverage
        )
    )


@nox.session(python=_PYTHON_VERSIONS, name='pytest-zeromq-pycryptodomex')
@nox.parametrize('coverage', [False, True])
def pytest_zeromq_pycryptodomex(session, coverage):
    '''
    pytest session with zeromq transport and pycryptodomex
    '''
    session.notify(
        'pytest-parametrized-{}(coverage={}, crypto=\'pycryptodomex\', transport=\'zeromq\')'.format(
            session.python,
            coverage
        )
    )


@nox.session(python=_PYTHON_VERSIONS, name='pytest-raet-pycryptodomex')
@nox.parametrize('coverage', [False, True])
def pytest_raet_pycryptodomex(session, coverage):
    '''
    pytest session with raet transport and pycryptodomex
    '''
    session.notify(
        'pytest-parametrized-{}(coverage={}, crypto=\'pycryptodomex\', transport=\'raet\')'.format(
            session.python,
            coverage
        )
    )


def _pytest(session, coverage, cmd_args):
    # Create required artifacts directories
    _create_ci_directories()

>>>>>>> a2c1eb49
    try:
        if coverage is True:
            _run_with_coverage(session, 'coverage', 'run', '-m', 'py.test', *cmd_args)
        else:
            session.run('py.test', *cmd_args)
    except CommandFailed:
        # Re-run failed tests
        session.log('Re-running failed tests')
        cmd_args.append('--lf')
        if coverage is True:
            _run_with_coverage(session, 'coverage', 'run', '-m', 'py.test', *cmd_args)
        else:
<<<<<<< HEAD
            session.run('py.test', *cmd_args)
=======
            session.run('py.test', *cmd_args)


def _lint(session, rcfile, flags, paths):
    _install_requirements(session, 'zeromq')
    _install_requirements(session, 'raet')
    session.install('--progress-bar=off', '-r', 'requirements/static/{}/lint.txt'.format(_get_pydir(session)), silent=PIP_INSTALL_SILENT)
    session.run('pylint', '--version')
    pylint_report_path = os.environ.get('PYLINT_REPORT')

    cmd_args = [
        'pylint',
        '--rcfile={}'.format(rcfile)
    ] + list(flags) + list(paths)

    stdout = tempfile.TemporaryFile(mode='w+b')
    lint_failed = False
    try:
        session.run(*cmd_args, stdout=stdout)
    except CommandFailed:
        lint_failed = True
        raise
    finally:
        stdout.seek(0)
        contents = stdout.read().encode('utf-8')
        if contents:
            sys.stdout.write(contents)
            sys.stdout.flush()
            if pylint_report_path:
                # Write report
                with open(pylint_report_path, 'w') as wfh:
                    wfh.write(contents)
                session.log('Report file written to %r', pylint_report_path)
        stdout.close()


@nox.session(python='2.7')
def lint(session):
    '''
    Run PyLint against Salt and it's test suite. Set PYLINT_REPORT to a path to capture output.
    '''
    session.notify('lint-salt-{}'.format(session.python))
    session.notify('lint-tests-{}'.format(session.python))


@nox.session(python='2.7', name='lint-salt')
def lint_salt(session):
    '''
    Run PyLint against Salt. Set PYLINT_REPORT to a path to capture output.
    '''
    flags = [
        '--disable=I,W1307,C0411,C0413,W8410,str-format-in-logging'
    ]
    if session.posargs:
        paths = session.posargs
    else:
        paths = ['setup.py', 'salt/']
    _lint(session, '.testing.pylintrc', flags, paths)


@nox.session(python='2.7', name='lint-tests')
def lint_tests(session):
    '''
    Run PyLint against Salt and it's test suite. Set PYLINT_REPORT to a path to capture output.
    '''
    flags = [
        '--disable=I,W0232,E1002,W1307,C0411,C0413,W8410,str-format-in-logging'
    ]
    if session.posargs:
        paths = session.posargs
    else:
        paths = ['tests/']
    _lint(session, '.testing.pylintrc', flags, paths)


@nox.session(python='2.7')
def docs(session):
    '''
    Build Salt's Documentation
    '''
    session.install('--progress-bar=off', '-r', 'requirements/static/py2.7/docs.txt', silent=PIP_INSTALL_SILENT)
    os.chdir('doc/')
    session.run('make', 'clean', external=True)
    session.run('make', 'html', external=True)
    session.run('tar', '-czvf', 'doc-archive.tar.gz', '_build/html')
    os.chdir('..')
>>>>>>> a2c1eb49
<|MERGE_RESOLUTION|>--- conflicted
+++ resolved
@@ -24,13 +24,10 @@
 # Import 3rd-party libs
 import nox
 from nox.command import CommandFailed
-<<<<<<< HEAD
-=======
 
 # Be verbose when runing under a CI context
 PIP_INSTALL_SILENT = (os.environ.get('JENKINS_URL') or os.environ.get('CI') or os.environ.get('DRONE')) is None
 
->>>>>>> a2c1eb49
 
 # Global Path Definitions
 REPO_ROOT = os.path.abspath(os.path.dirname(__file__))
@@ -340,51 +337,7 @@
         ),
         '--transport={}'.format(transport)
     ] + session.posargs
-<<<<<<< HEAD
-
-    try:
-        if coverage is True:
-            _run_with_coverage(session, 'coverage', 'run', '-m', 'tests.runtests', *cmd_args)
-        else:
-            session.run('python', os.path.join('tests', 'runtests.py'), *cmd_args)
-    except CommandFailed:
-        session.log('Re-running failed tests if possible')
-        names_file_path = os.path.join('artifacts', 'failed-tests.txt')
-        session.install('xunitparser==1.3.3')
-        session.run(
-            'python',
-            os.path.join('tests', 'support', 'generate-names-file-from-failed-test-reports.py'),
-            names_file_path
-        )
-        if not os.path.exists(names_file_path):
-            session.error('No names file was generated to re-run tests')
-
-        with open(names_file_path) as rfh:
-            failed_tests_count = len(rfh.read().splitlines())
-            if failed_tests_count > 500:
-                # 500 test failures?! Something else must have gone wrong, don't even bother
-                session.error(
-                    'Total failed tests({}) > 500. No point on re-running the failed tests'.format(
-                        failed_tests_count
-                    )
-                )
-
-        for idx, flag in enumerate(cmd_args[:]):
-            if '--names-file=' in flag:
-                cmd_args.pop(idx)
-                break
-            elif flag == '--names-file':
-                cmd_args.pop(idx)  # pop --names-file
-                cmd_args.pop(idx)  # pop the actual names file
-                break
-        cmd_args.append('--names-file={}'.format(names_file_path))
-        if coverage is True:
-            _run_with_coverage(session, 'coverage', 'run', '-m', 'tests.runtests', *cmd_args)
-        else:
-            session.run('python', os.path.join('tests', 'runtests.py'), *cmd_args)
-=======
     _runtests(session, coverage, cmd_args)
->>>>>>> a2c1eb49
 
 
 @nox.session(python=_PYTHON_VERSIONS)
@@ -667,8 +620,6 @@
     )
 
 
-<<<<<<< HEAD
-=======
 @nox.session(python=_PYTHON_VERSIONS, name='pytest-zeromq-m2crypto')
 @nox.parametrize('coverage', [False, True])
 def pytest_zeromq_m2crypto(session, coverage):
@@ -757,7 +708,6 @@
     # Create required artifacts directories
     _create_ci_directories()
 
->>>>>>> a2c1eb49
     try:
         if coverage is True:
             _run_with_coverage(session, 'coverage', 'run', '-m', 'py.test', *cmd_args)
@@ -770,9 +720,6 @@
         if coverage is True:
             _run_with_coverage(session, 'coverage', 'run', '-m', 'py.test', *cmd_args)
         else:
-<<<<<<< HEAD
-            session.run('py.test', *cmd_args)
-=======
             session.run('py.test', *cmd_args)
 
 
@@ -858,5 +805,4 @@
     session.run('make', 'clean', external=True)
     session.run('make', 'html', external=True)
     session.run('tar', '-czvf', 'doc-archive.tar.gz', '_build/html')
-    os.chdir('..')
->>>>>>> a2c1eb49
+    os.chdir('..')