--- conflicted
+++ resolved
@@ -147,11 +147,7 @@
 	fi
 	$(SPHINXBUILD) -b latex $(ALLSPHINXOPTS) $(BUILDDIR)/latex
 	@echo "Running LaTeX files through xelatex..."
-<<<<<<< HEAD
-	$(MAKE) -C $(BUILDDIR)/latex -i "PDFLATEX=latexmk" "LATEXMKOPTS=-xelatex -interaction=nonstopmode -f"
-=======
 	$(MAKE) -C $(BUILDDIR)/latex -i "PDFLATEX=latexmk" "LATEXMKOPTS=-xelatex -interaction=nonstopmode -f -quiet"
->>>>>>> 4fe4e656
 	@echo "xelatex finished; the PDF files are in $(BUILDDIR)/latex."
 
 cheatsheet: translations
