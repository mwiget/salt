# -*- coding: utf-8 -*-
'''
Functions which implement running reactor jobs
'''


# Import python libs
from __future__ import absolute_import, print_function, unicode_literals
import collections
import fnmatch
import glob
import logging
import time

# Import salt libs
import salt.client
import salt.runner
import salt.state
import salt.utils.args
import salt.utils.cache
import salt.utils.data
import salt.utils.event
import salt.utils.files
import salt.utils.master
import salt.utils.process
import salt.utils.yaml
import salt.wheel
import salt.defaults.exitcodes
from salt.utils.event import tagify

# Import 3rd-party libs
from salt.ext import six

log = logging.getLogger(__name__)

REACTOR_INTERNAL_KEYWORDS = frozenset([
    '__id__',
    '__sls__',
    'name',
    'order',
    'fun',
    'key',
    'state',
])


class Reactor(salt.utils.process.SignalHandlingMultiprocessingProcess, salt.state.Compiler):
    '''
    Read in the reactor configuration variable and compare it to events
    processed on the master.
    The reactor has the capability to execute pre-programmed executions
    as reactions to events
    '''
    aliases = {
        'cmd': 'local',
    }

    def __init__(self, opts, **kwargs):
        super(Reactor, self).__init__(**kwargs)
        local_minion_opts = opts.copy()
        local_minion_opts['file_client'] = 'local'
        self.minion = salt.minion.MasterMinion(local_minion_opts)
        salt.state.Compiler.__init__(self, opts, self.minion.rend)
        self.event = salt.utils.event.get_master_event(opts, opts['sock_dir'], listen=False)
        self.stats = collections.defaultdict(lambda: {'mean': 0, 'latency': 0, 'runs': 0})
        self.stat_clock = time.time()
        self.is_leader = True

    # We need __setstate__ and __getstate__ to avoid pickling errors since
    # 'self.rend' (from salt.state.Compiler) contains a function reference
    # which is not picklable.
    # These methods are only used when pickling so will not be used on
    # non-Windows platforms.
    def __setstate__(self, state):
        self._is_child = True
        Reactor.__init__(
            self, state['opts'],
            log_queue=state['log_queue'],
            log_queue_level=state['log_queue_level']
        )

    def __getstate__(self):
        return {
            'opts': self.opts,
            'log_queue': self.log_queue,
            'log_queue_level': self.log_queue_level
        }

    def _post_stats(self, stats):
        '''
        Fire events with stat info if it's time
        '''
        end_time = time.time()
        if end_time - self.stat_clock > self.opts['master_stats_event_iter']:
            # Fire the event with the stats and wipe the tracker
            self.event.fire_event({'time': end_time - self.stat_clock, 'worker': self.name, 'stats': stats}, tagify(self.name, 'stats'))
            self.stats = collections.defaultdict(lambda: {'mean': 0, 'latency': 0, 'runs': 0})
            self.stat_clock = end_time

    def render_reaction(self, glob_ref, tag, data):
        '''
        Execute the render system against a single reaction file and return
        the data structure
        '''
        react = {}

        if glob_ref.startswith('salt://'):
            glob_ref = self.minion.functions['cp.cache_file'](glob_ref) or ''
        globbed_ref = glob.glob(glob_ref)
        if not globbed_ref:
            log.error('Can not render SLS %s for tag %s. File missing or not found.', glob_ref, tag)
        for fn_ in globbed_ref:
            try:
                res = self.render_template(
                    fn_,
                    tag=tag,
                    data=data)

                # for #20841, inject the sls name here since verify_high()
                # assumes it exists in case there are any errors
                for name in res:
                    res[name]['__sls__'] = fn_

                react.update(res)
            except Exception:
                log.exception('Failed to render "%s": ', fn_)
        return react

    def list_reactors(self, tag):
        '''
        Take in the tag from an event and return a list of the reactors to
        process
        '''
        log.debug('Gathering reactors for tag %s', tag)
        reactors = []
        if isinstance(self.opts['reactor'], six.string_types):
            try:
                with salt.utils.files.fopen(self.opts['reactor']) as fp_:
                    react_map = salt.utils.yaml.safe_load(fp_)
            except (OSError, IOError):
                log.error('Failed to read reactor map: "%s"', self.opts['reactor'])
            except Exception:
                log.error('Failed to parse YAML in reactor map: "%s"', self.opts['reactor'])
        else:
            react_map = self.opts['reactor']
        for ropt in react_map:
            if not isinstance(ropt, dict):
                continue
            if len(ropt) != 1:
                continue
            key = next(six.iterkeys(ropt))
            val = ropt[key]
            if fnmatch.fnmatch(tag, key):
                if isinstance(val, six.string_types):
                    reactors.append(val)
                elif isinstance(val, list):
                    reactors.extend(val)
        return reactors

    def list_all(self):
        '''
        Return a list of the reactors
        '''
        if isinstance(self.minion.opts['reactor'], six.string_types):
            log.debug('Reading reactors from yaml %s', self.opts['reactor'])
            try:
                with salt.utils.files.fopen(self.opts['reactor']) as fp_:
                    react_map = salt.utils.yaml.safe_load(fp_)
            except (OSError, IOError):
                log.error('Failed to read reactor map: "%s"', self.opts['reactor'])
            except Exception:
                log.error(
                    'Failed to parse YAML in reactor map: "%s"',
                    self.opts['reactor']
                )
        else:
            log.debug('Not reading reactors from yaml')
            react_map = self.minion.opts['reactor']
        return react_map

    def add_reactor(self, tag, reaction):
        '''
        Add a reactor
        '''
        reactors = self.list_all()
        for reactor in reactors:
            _tag = next(six.iterkeys(reactor))
            if _tag == tag:
                return {'status': False, 'comment': 'Reactor already exists.'}

        self.minion.opts['reactor'].append({tag: reaction})
        return {'status': True, 'comment': 'Reactor added.'}

    def delete_reactor(self, tag):
        '''
        Delete a reactor
        '''
        reactors = self.list_all()
        for reactor in reactors:
            _tag = next(six.iterkeys(reactor))
            if _tag == tag:
                self.minion.opts['reactor'].remove(reactor)
                return {'status': True, 'comment': 'Reactor deleted.'}

        return {'status': False, 'comment': 'Reactor does not exists.'}

    def resolve_aliases(self, chunks):
        '''
        Preserve backward compatibility by rewriting the 'state' key in the low
        chunks if it is using a legacy type.
        '''
        for idx, _ in enumerate(chunks):
            new_state = self.aliases.get(chunks[idx]['state'])
            if new_state is not None:
                chunks[idx]['state'] = new_state

    def reactions(self, tag, data, reactors):
        '''
        Render a list of reactor files and returns a reaction struct
        '''
        log.debug('Compiling reactions for tag %s', tag)
        high = {}
        chunks = []
        try:
            for fn_ in reactors:
                high.update(self.render_reaction(fn_, tag, data))
            if high:
                errors = self.verify_high(high)
                if errors:
                    log.error(
                        'Unable to render reactions for event %s due to '
                        'errors (%s) in one or more of the sls files (%s)',
                        tag, errors, reactors
                    )
                    return []  # We'll return nothing since there was an error
                chunks = self.order_chunks(self.compile_high_data(high))
        except Exception as exc:
            log.exception('Exception encountered while compiling reactions')

        self.resolve_aliases(chunks)
        return chunks

    def call_reactions(self, chunks):
        '''
        Execute the reaction state
        '''
        for chunk in chunks:
            self.wrap.run(chunk)

    def run(self):
        '''
        Enter into the server loop
        '''
        salt.utils.process.appendproctitle(self.__class__.__name__)

        # instantiate some classes inside our new process
        with salt.utils.event.get_event(
                self.opts['__role'],
                self.opts['sock_dir'],
                self.opts['transport'],
                opts=self.opts,
                listen=True) as event:
            self.wrap = ReactWrap(self.opts)

<<<<<<< HEAD
        for data in self.event.iter_events(full=True):
            # skip all events fired by ourselves
            if data['data'].get('user') == self.wrap.event_user:
                continue
            # NOTE: these events must contain the masters key in order to be accepted
            # see salt.runners.reactor for the requesting interface
            if 'salt/reactors/manage' in data['tag']:
                master_key = salt.utils.master.get_master_key('root', self.opts)
                if data['data'].get('key') != master_key:
                    log.error('received salt/reactors/manage event without matching master_key. discarding')
                    continue
            if data['tag'].endswith('salt/reactors/manage/is_leader'):
                self.event.fire_event({'result': self.is_leader,
                                       'user': self.wrap.event_user},
                                      'salt/reactors/manage/leader/value')
            if data['tag'].endswith('salt/reactors/manage/set_leader'):
                # we only want to register events from the local master
                if data['data'].get('id') == self.opts['id']:
                    self.is_leader = data['data']['value']
                self.event.fire_event({'result': self.is_leader,
                                       'user': self.wrap.event_user},
                                      'salt/reactors/manage/leader/value')
            if data['tag'].endswith('salt/reactors/manage/add'):
                _data = data['data']
                res = self.add_reactor(_data['event'], _data['reactors'])
                self.event.fire_event({'reactors': self.list_all(),
                                       'result': res,
                                       'user': self.wrap.event_user},
                                      'salt/reactors/manage/add-complete')
            elif data['tag'].endswith('salt/reactors/manage/delete'):
                _data = data['data']
                res = self.delete_reactor(_data['event'])
                self.event.fire_event({'reactors': self.list_all(),
                                       'result': res,
                                       'user': self.wrap.event_user},
                                      'salt/reactors/manage/delete-complete')
            elif data['tag'].endswith('salt/reactors/manage/list'):
                self.event.fire_event({'reactors': self.list_all(),
                                       'user': self.wrap.event_user},
                                      'salt/reactors/manage/list-results')

            # do not handle any reactions if not leader in cluster
            if not self.is_leader:
                continue
            else:
                reactors = self.list_reactors(data['tag'])
                if not reactors:
                    continue
                chunks = self.reactions(data['tag'], data['data'], reactors)
                if chunks:
                    if self.opts['master_stats']:
                        _data = data['data']
                        start = time.time()
                    try:
                        self.call_reactions(chunks)
                    except SystemExit:
                        log.warning('Exit ignored by reactor')
=======
            for data in event.iter_events(full=True):
                # skip all events fired by ourselves
                if data['data'].get('user') == self.wrap.event_user:
                    continue
                if data['tag'].endswith('salt/reactors/manage/add'):
                    _data = data['data']
                    res = self.add_reactor(_data['event'], _data['reactors'])
                    event.fire_event({'reactors': self.list_all(),
                                           'result': res},
                                          'salt/reactors/manage/add-complete')
                elif data['tag'].endswith('salt/reactors/manage/delete'):
                    _data = data['data']
                    res = self.delete_reactor(_data['event'])
                    event.fire_event({'reactors': self.list_all(),
                                           'result': res},
                                          'salt/reactors/manage/delete-complete')
                elif data['tag'].endswith('salt/reactors/manage/list'):
                    event.fire_event({'reactors': self.list_all()},
                                          'salt/reactors/manage/list-results')
                else:
                    reactors = self.list_reactors(data['tag'])
                    if not reactors:
                        continue
                    chunks = self.reactions(data['tag'], data['data'], reactors)
                    if chunks:
                        try:
                            self.call_reactions(chunks)
                        except SystemExit:
                            log.warning('Exit ignored by reactor')
>>>>>>> a4156f1a

                    if self.opts['master_stats']:
                        stats = salt.utils.event.update_stats(self.stats, start, _data)
                        self._post_stats(stats)


class ReactWrap(object):
    '''
    Wrapper that executes low data for the Reactor System
    '''
    # class-wide cache of clients
    client_cache = None
    event_user = 'Reactor'

    reaction_class = {
        'local': salt.client.LocalClient,
        'runner': salt.runner.RunnerClient,
        'wheel': salt.wheel.Wheel,
        'caller': salt.client.Caller,
    }

    def __init__(self, opts):
        self.opts = opts
        if ReactWrap.client_cache is None:
            ReactWrap.client_cache = salt.utils.cache.CacheDict(opts['reactor_refresh_interval'])

        self.pool = salt.utils.process.ThreadPool(
            self.opts['reactor_worker_threads'],  # number of workers for runner/wheel
            queue_size=self.opts['reactor_worker_hwm']  # queue size for those workers
        )

    def populate_client_cache(self, low):
        '''
        Populate the client cache with an instance of the specified type
        '''
        reaction_type = low['state']
        if reaction_type not in self.client_cache:
            log.debug('Reactor is populating %s client cache', reaction_type)
            if reaction_type in ('runner', 'wheel'):
                # Reaction types that run locally on the master want the full
                # opts passed.
                self.client_cache[reaction_type] = \
                    self.reaction_class[reaction_type](self.opts)
                # The len() function will cause the module functions to load if
                # they aren't already loaded. We want to load them so that the
                # spawned threads don't need to load them. Loading in the
                # spawned threads creates race conditions such as sometimes not
                # finding the required function because another thread is in
                # the middle of loading the functions.
                len(self.client_cache[reaction_type].functions)
            else:
                # Reactions which use remote pubs only need the conf file when
                # instantiating a client instance.
                self.client_cache[reaction_type] = \
                    self.reaction_class[reaction_type](self.opts['conf_file'])

    def run(self, low):
        '''
        Execute a reaction by invoking the proper wrapper func
        '''
        self.populate_client_cache(low)
        try:
            l_fun = getattr(self, low['state'])
        except AttributeError:
            log.error(
                'ReactWrap is missing a wrapper function for \'%s\'',
                low['state']
            )

        try:
            wrap_call = salt.utils.args.format_call(l_fun, low)
            args = wrap_call.get('args', ())
            kwargs = wrap_call.get('kwargs', {})
            # TODO: Setting user doesn't seem to work for actual remote pubs
            if low['state'] in ('runner', 'wheel'):
                # Update called function's low data with event user to
                # segregate events fired by reactor and avoid reaction loops
                kwargs['__user__'] = self.event_user
                # Replace ``state`` kwarg which comes from high data compiler.
                # It breaks some runner functions and seems unnecessary.
                kwargs['__state__'] = kwargs.pop('state')
                # NOTE: if any additional keys are added here, they will also
                # need to be added to filter_kwargs()

            if 'args' in kwargs:
                # New configuration
                reactor_args = kwargs.pop('args')
                for item in ('arg', 'kwarg'):
                    if item in low:
                        log.warning(
                            'Reactor \'%s\' is ignoring \'%s\' param %s due to '
                            'presence of \'args\' param. Check the Reactor System '
                            'documentation for the correct argument format.',
                            low['__id__'], item, low[item]
                        )
                if low['state'] == 'caller' \
                        and isinstance(reactor_args, list) \
                        and not salt.utils.data.is_dictlist(reactor_args):
                    # Legacy 'caller' reactors were already using the 'args'
                    # param, but only supported a list of positional arguments.
                    # If low['args'] is a list but is *not* a dictlist, then
                    # this is actually using the legacy configuration. So, put
                    # the reactor args into kwarg['arg'] so that the wrapper
                    # interprets them as positional args.
                    kwargs['arg'] = reactor_args
                    kwargs['kwarg'] = {}
                else:
                    kwargs['arg'] = ()
                    kwargs['kwarg'] = reactor_args
                if not isinstance(kwargs['kwarg'], dict):
                    kwargs['kwarg'] = salt.utils.data.repack_dictlist(kwargs['kwarg'])
                    if not kwargs['kwarg']:
                        log.error(
                            'Reactor \'%s\' failed to execute %s \'%s\': '
                            'Incorrect argument format, check the Reactor System '
                            'documentation for the correct format.',
                            low['__id__'], low['state'], low['fun']
                        )
                        return
            else:
                # Legacy configuration
                react_call = {}
                if low['state'] in ('runner', 'wheel'):
                    if 'arg' not in kwargs or 'kwarg' not in kwargs:
                        # Runner/wheel execute on the master, so we can use
                        # format_call to get the functions args/kwargs
                        react_fun = self.client_cache[low['state']].functions.get(low['fun'])
                        if react_fun is None:
                            log.error(
                                'Reactor \'%s\' failed to execute %s \'%s\': '
                                'function not available',
                                low['__id__'], low['state'], low['fun']
                            )
                            return

                        react_call = salt.utils.args.format_call(
                            react_fun,
                            low,
                            expected_extra_kws=REACTOR_INTERNAL_KEYWORDS
                        )

                if 'arg' not in kwargs:
                    kwargs['arg'] = react_call.get('args', ())
                if 'kwarg' not in kwargs:
                    kwargs['kwarg'] = react_call.get('kwargs', {})

            # Execute the wrapper with the proper args/kwargs. kwargs['arg']
            # and kwargs['kwarg'] contain the positional and keyword arguments
            # that will be passed to the client interface to execute the
            # desired runner/wheel/remote-exec/etc. function.
            ret = l_fun(*args, **kwargs)

            if ret is False:
                log.error('Reactor \'%s\' failed  to execute %s \'%s\': '
                            'TaskPool queue is full!'
                            ' Consider tuning reactor_worker_threads and/or'
                            ' reactor_worker_hwm',
                            low['__id__'], low['state'], low['fun']
                )

        except SystemExit:
            log.warning(
                'Reactor \'%s\' attempted to exit. Ignored.', low['__id__']
            )
        except Exception:
            log.error(
                'Reactor \'%s\' failed to execute %s \'%s\'',
                low['__id__'], low['state'], low['fun'], exc_info=True
            )

    def runner(self, fun, **kwargs):
        '''
        Wrap RunnerClient for executing :ref:`runner modules <all-salt.runners>`
        '''
        return self.pool.fire_async(self.client_cache['runner'].low, args=(fun, kwargs))

    def wheel(self, fun, **kwargs):
        '''
        Wrap Wheel to enable executing :ref:`wheel modules <all-salt.wheel>`
        '''
        return self.pool.fire_async(self.client_cache['wheel'].low, args=(fun, kwargs))

    def local(self, fun, tgt, **kwargs):
        '''
        Wrap LocalClient for running :ref:`execution modules <all-salt.modules>`
        '''
        self.client_cache['local'].cmd_async(tgt, fun, **kwargs)

    def caller(self, fun, **kwargs):
        '''
        Wrap LocalCaller to execute remote exec functions locally on the Minion
        '''
        self.client_cache['caller'].cmd(fun, *kwargs['arg'], **kwargs['kwarg'])<|MERGE_RESOLUTION|>--- conflicted
+++ resolved
@@ -262,99 +262,67 @@
                 listen=True) as event:
             self.wrap = ReactWrap(self.opts)
 
-<<<<<<< HEAD
-        for data in self.event.iter_events(full=True):
-            # skip all events fired by ourselves
-            if data['data'].get('user') == self.wrap.event_user:
-                continue
-            # NOTE: these events must contain the masters key in order to be accepted
-            # see salt.runners.reactor for the requesting interface
-            if 'salt/reactors/manage' in data['tag']:
-                master_key = salt.utils.master.get_master_key('root', self.opts)
-                if data['data'].get('key') != master_key:
-                    log.error('received salt/reactors/manage event without matching master_key. discarding')
-                    continue
-            if data['tag'].endswith('salt/reactors/manage/is_leader'):
-                self.event.fire_event({'result': self.is_leader,
-                                       'user': self.wrap.event_user},
-                                      'salt/reactors/manage/leader/value')
-            if data['tag'].endswith('salt/reactors/manage/set_leader'):
-                # we only want to register events from the local master
-                if data['data'].get('id') == self.opts['id']:
-                    self.is_leader = data['data']['value']
-                self.event.fire_event({'result': self.is_leader,
-                                       'user': self.wrap.event_user},
-                                      'salt/reactors/manage/leader/value')
-            if data['tag'].endswith('salt/reactors/manage/add'):
-                _data = data['data']
-                res = self.add_reactor(_data['event'], _data['reactors'])
-                self.event.fire_event({'reactors': self.list_all(),
-                                       'result': res,
-                                       'user': self.wrap.event_user},
-                                      'salt/reactors/manage/add-complete')
-            elif data['tag'].endswith('salt/reactors/manage/delete'):
-                _data = data['data']
-                res = self.delete_reactor(_data['event'])
-                self.event.fire_event({'reactors': self.list_all(),
-                                       'result': res,
-                                       'user': self.wrap.event_user},
-                                      'salt/reactors/manage/delete-complete')
-            elif data['tag'].endswith('salt/reactors/manage/list'):
-                self.event.fire_event({'reactors': self.list_all(),
-                                       'user': self.wrap.event_user},
-                                      'salt/reactors/manage/list-results')
-
-            # do not handle any reactions if not leader in cluster
-            if not self.is_leader:
-                continue
-            else:
-                reactors = self.list_reactors(data['tag'])
-                if not reactors:
-                    continue
-                chunks = self.reactions(data['tag'], data['data'], reactors)
-                if chunks:
-                    if self.opts['master_stats']:
-                        _data = data['data']
-                        start = time.time()
-                    try:
-                        self.call_reactions(chunks)
-                    except SystemExit:
-                        log.warning('Exit ignored by reactor')
-=======
             for data in event.iter_events(full=True):
                 # skip all events fired by ourselves
                 if data['data'].get('user') == self.wrap.event_user:
                     continue
+                # NOTE: these events must contain the masters key in order to be accepted
+                # see salt.runners.reactor for the requesting interface
+                if 'salt/reactors/manage' in data['tag']:
+                    master_key = salt.utils.master.get_master_key('root', self.opts)
+                    if data['data'].get('key') != master_key:
+                        log.error('received salt/reactors/manage event without matching master_key. discarding')
+                        continue
+                if data['tag'].endswith('salt/reactors/manage/is_leader'):
+                    event.fire_event({'result': self.is_leader,
+                                           'user': self.wrap.event_user},
+                                          'salt/reactors/manage/leader/value')
+                if data['tag'].endswith('salt/reactors/manage/set_leader'):
+                    # we only want to register events from the local master
+                    if data['data'].get('id') == self.opts['id']:
+                        self.is_leader = data['data']['value']
+                    event.fire_event({'result': self.is_leader,
+                                           'user': self.wrap.event_user},
+                                          'salt/reactors/manage/leader/value')
                 if data['tag'].endswith('salt/reactors/manage/add'):
                     _data = data['data']
                     res = self.add_reactor(_data['event'], _data['reactors'])
                     event.fire_event({'reactors': self.list_all(),
-                                           'result': res},
+                                           'result': res,
+                                           'user': self.wrap.event_user},
                                           'salt/reactors/manage/add-complete')
                 elif data['tag'].endswith('salt/reactors/manage/delete'):
                     _data = data['data']
                     res = self.delete_reactor(_data['event'])
                     event.fire_event({'reactors': self.list_all(),
-                                           'result': res},
+                                           'result': res,
+                                           'user': self.wrap.event_user},
                                           'salt/reactors/manage/delete-complete')
                 elif data['tag'].endswith('salt/reactors/manage/list'):
-                    event.fire_event({'reactors': self.list_all()},
+                    event.fire_event({'reactors': self.list_all(),
+                                           'user': self.wrap.event_user},
                                           'salt/reactors/manage/list-results')
+
+                # do not handle any reactions if not leader in cluster
+                if not self.is_leader:
+                    continue
                 else:
                     reactors = self.list_reactors(data['tag'])
                     if not reactors:
                         continue
                     chunks = self.reactions(data['tag'], data['data'], reactors)
                     if chunks:
+                        if self.opts['master_stats']:
+                            _data = data['data']
+                            start = time.time()
                         try:
                             self.call_reactions(chunks)
                         except SystemExit:
                             log.warning('Exit ignored by reactor')
->>>>>>> a4156f1a
-
-                    if self.opts['master_stats']:
-                        stats = salt.utils.event.update_stats(self.stats, start, _data)
-                        self._post_stats(stats)
+
+                        if self.opts['master_stats']:
+                            stats = salt.utils.event.update_stats(self.stats, start, _data)
+                            self._post_stats(stats)
 
 
 class ReactWrap(object):
