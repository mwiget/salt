# -*- coding: utf-8 -*-
'''
The crypt module manages all of the cryptography functions for minions and
masters, encrypting and decrypting payloads, preparing messages, and
authenticating peers
'''
# Import python libs
from __future__ import absolute_import, print_function
import os
import sys
import copy
import time
import hmac
import base64
import hashlib
import logging
import stat
import traceback
import binascii
import weakref
import getpass

# Import third party libs
import salt.ext.six as six
from salt.ext.six.moves import zip  # pylint: disable=import-error,redefined-builtin
try:
    from Crypto.Cipher import AES, PKCS1_OAEP
    from Crypto.Hash import SHA
    from Crypto.PublicKey import RSA
    from Crypto.Signature import PKCS1_v1_5
    # let this be imported, if possible
    import Crypto.Random  # pylint: disable=W0611
except ImportError:
    # No need for crypt in local mode
    pass

# Import salt libs
import salt.defaults.exitcodes
import salt.utils
import salt.payload
import salt.transport.client
import salt.transport.frame
import salt.utils.rsax931
import salt.utils.verify
import salt.version
from salt.exceptions import (
    AuthenticationError, SaltClientError, SaltReqTimeoutError
)

import tornado.gen

log = logging.getLogger(__name__)


def dropfile(cachedir, user=None):
    '''
    Set an AES dropfile to request the master update the publish session key
    '''
    dfn = os.path.join(cachedir, '.dfn')
    # set a mask (to avoid a race condition on file creation) and store original.
    mask = os.umask(191)
    try:
        log.info('Rotating AES key')
        if os.path.isfile(dfn):
            log.info('AES key rotation already requested')
            return

        if os.path.isfile(dfn) and not os.access(dfn, os.W_OK):
            os.chmod(dfn, stat.S_IRUSR | stat.S_IWUSR)
        with salt.utils.fopen(dfn, 'wb+') as fp_:
            fp_.write(b'')
        os.chmod(dfn, stat.S_IRUSR)
        if user:
            try:
                import pwd
                uid = pwd.getpwnam(user).pw_uid
                os.chown(dfn, uid, -1)
            except (KeyError, ImportError, OSError, IOError):
                pass
    finally:
        os.umask(mask)  # restore original umask


def gen_keys(keydir, keyname, keysize, user=None):
    '''
    Generate a RSA public keypair for use with salt

    :param str keydir: The directory to write the keypair to
    :param str keyname: The type of salt server for whom this key should be written. (i.e. 'master' or 'minion')
    :param int keysize: The number of bits in the key
    :param str user: The user on the system who should own this keypair

    :rtype: str
    :return: Path on the filesystem to the RSA private key
    '''
    base = os.path.join(keydir, keyname)
    priv = '{0}.pem'.format(base)
    pub = '{0}.pub'.format(base)

    salt.utils.reinit_crypto()
    gen = RSA.generate(bits=keysize, e=65537)
    if os.path.isfile(priv):
        # Between first checking and the generation another process has made
        # a key! Use the winner's key
        return priv

    # Do not try writing anything, if directory has no permissions.
    if not os.access(keydir, os.W_OK):
        raise IOError('Write access denied to "{0}" for user "{1}".'.format(os.path.abspath(keydir), getpass.getuser()))

    cumask = os.umask(191)
    with salt.utils.fopen(priv, 'wb+') as f:
        f.write(gen.exportKey('PEM'))
    os.umask(cumask)
    with salt.utils.fopen(pub, 'wb+') as f:
        f.write(gen.publickey().exportKey('PEM'))
    os.chmod(priv, 256)
    if user:
        try:
            import pwd
            uid = pwd.getpwnam(user).pw_uid
            os.chown(priv, uid, -1)
            os.chown(pub, uid, -1)
        except (KeyError, ImportError, OSError):
            # The specified user was not found, allow the backup systems to
            # report the error
            pass
    return priv


def sign_message(privkey_path, message):
    '''
    Use Crypto.Signature.PKCS1_v1_5 to sign a message. Returns the signature.
    '''
    log.debug('salt.crypt.sign_message: Loading private key')
    with salt.utils.fopen(privkey_path) as f:
        key = RSA.importKey(f.read())
    log.debug('salt.crypt.sign_message: Signing message.')
    signer = PKCS1_v1_5.new(key)
    return signer.sign(SHA.new(message))


def verify_signature(pubkey_path, message, signature):
    '''
    Use Crypto.Signature.PKCS1_v1_5 to verify the signature on a message.
    Returns True for valid signature.
    '''
    log.debug('salt.crypt.verify_signature: Loading public key')
    with salt.utils.fopen(pubkey_path) as f:
        pubkey = RSA.importKey(f.read())
    log.debug('salt.crypt.verify_signature: Verifying signature')
    verifier = PKCS1_v1_5.new(pubkey)
    return verifier.verify(SHA.new(message), signature)


def gen_signature(priv_path, pub_path, sign_path):
    '''
    creates a signature for the given public-key with
    the given private key and writes it to sign_path
    '''

    with salt.utils.fopen(pub_path) as fp_:
        mpub_64 = fp_.read()

    mpub_sig = sign_message(priv_path, mpub_64)
    mpub_sig_64 = binascii.b2a_base64(mpub_sig)
    if os.path.isfile(sign_path):
        return False
    log.trace('Calculating signature for {0} with {1}'
              .format(os.path.basename(pub_path),
                      os.path.basename(priv_path)))

    if os.path.isfile(sign_path):
        log.trace('Signature file {0} already exists, please '
                  'remove it first and try again'.format(sign_path))
    else:
        with salt.utils.fopen(sign_path, 'wb+') as sig_f:
            sig_f.write(salt.utils.to_bytes(mpub_sig_64))
        log.trace('Wrote signature to {0}'.format(sign_path))
    return True


def private_encrypt(key, message):
    '''
    Generate an M2Crypto-compatible signature

    :param Crypto.PublicKey.RSA._RSAobj key: The RSA key object
    :param str message: The message to sign
    :rtype: str
    :return: The signature, or an empty string if the signature operation failed
    '''
    signer = salt.utils.rsax931.RSAX931Signer(key.exportKey('PEM'))
    return signer.sign(message)


def public_decrypt(pub, message):
    '''
    Verify an M2Crypto-compatible signature

    :param Crypto.PublicKey.RSA._RSAobj key: The RSA public key object
    :param str message: The signed message to verify
    :rtype: str
    :return: The message (or digest) recovered from the signature, or an
        empty string if the verification failed
    '''
    verifier = salt.utils.rsax931.RSAX931Verifier(pub.exportKey('PEM'))
    return verifier.verify(message)


class MasterKeys(dict):
    '''
    The Master Keys class is used to manage the RSA public key pair used for
    authentication by the master.

    It also generates a signing key-pair if enabled with master_sign_key_name.
    '''
    def __init__(self, opts):
        super(MasterKeys, self).__init__()
        self.opts = opts
        self.pub_path = os.path.join(self.opts['pki_dir'], 'master.pub')
        self.rsa_path = os.path.join(self.opts['pki_dir'], 'master.pem')

        self.key = self.__get_keys()
        self.pub_signature = None

        # set names for the signing key-pairs
        if opts['master_sign_pubkey']:

            # if only the signature is available, use that
            if opts['master_use_pubkey_signature']:
                self.sig_path = os.path.join(self.opts['pki_dir'],
                                             opts['master_pubkey_signature'])
                if os.path.isfile(self.sig_path):
                    with salt.utils.fopen(self.sig_path) as fp_:
                        self.pub_signature = fp_.read()
                    log.info('Read {0}\'s signature from {1}'
                             ''.format(os.path.basename(self.pub_path),
                                       self.opts['master_pubkey_signature']))
                else:
                    log.error('Signing the master.pub key with a signature is enabled '
                              'but no signature file found at the defined location '
                              '{0}'.format(self.sig_path))
                    log.error('The signature-file may be either named differently '
                               'or has to be created with \'salt-key --gen-signature\'')
                    sys.exit(1)

            # create a new signing key-pair to sign the masters
            # auth-replies when a minion tries to connect
            else:
                self.pub_sign_path = os.path.join(self.opts['pki_dir'],
                                                  opts['master_sign_key_name'] + '.pub')
                self.rsa_sign_path = os.path.join(self.opts['pki_dir'],
                                                  opts['master_sign_key_name'] + '.pem')
                self.sign_key = self.__get_keys(name=opts['master_sign_key_name'])

    # We need __setstate__ and __getstate__ to avoid pickling errors since
    # some of the member variables correspond to Cython objects which are
    # not picklable.
    # These methods are only used when pickling so will not be used on
    # non-Windows platforms.
    def __setstate__(self, state):
        self.__init__(state['opts'])

    def __getstate__(self):
        return {'opts': self.opts}

    def __get_keys(self, name='master'):
        '''
        Returns a key object for a key in the pki-dir
        '''
        path = os.path.join(self.opts['pki_dir'],
                            name + '.pem')
        if os.path.exists(path):
            with salt.utils.fopen(path) as f:
                key = RSA.importKey(f.read())
            log.debug('Loaded {0} key: {1}'.format(name, path))
        else:
            log.info('Generating {0} keys: {1}'.format(name, self.opts['pki_dir']))
            gen_keys(self.opts['pki_dir'],
                     name,
                     self.opts['keysize'],
                     self.opts.get('user'))
            with salt.utils.fopen(self.rsa_path) as f:
                key = RSA.importKey(f.read())
        return key

    def get_pub_str(self, name='master'):
        '''
        Return the string representation of a public key
        in the pki-directory
        '''
        path = os.path.join(self.opts['pki_dir'],
                            name + '.pub')
        if not os.path.isfile(path):
            key = self.__get_keys()
            with salt.utils.fopen(path, 'wb+') as f:
                f.write(key.publickey().exportKey('PEM'))
        return salt.utils.fopen(path).read()

    def get_mkey_paths(self):
        return self.pub_path, self.rsa_path

    def get_sign_paths(self):
        return self.pub_sign_path, self.rsa_sign_path

    def pubkey_signature(self):
        '''
        returns the base64 encoded signature from the signature file
        or None if the master has its own signing keys
        '''
        return self.pub_signature


class AsyncAuth(object):
    '''
    Set up an Async object to maintain authentication with the salt master
    '''
    # This class is only a singleton per minion/master pair
    # mapping of io_loop -> {key -> auth}
    instance_map = weakref.WeakKeyDictionary()

    # mapping of key -> creds
    creds_map = {}

    def __new__(cls, opts, io_loop=None):
        '''
        Only create one instance of AsyncAuth per __key()
        '''
        # do we have any mapping for this io_loop
        io_loop = io_loop or tornado.ioloop.IOLoop.current()
        if io_loop not in AsyncAuth.instance_map:
            AsyncAuth.instance_map[io_loop] = weakref.WeakValueDictionary()
        loop_instance_map = AsyncAuth.instance_map[io_loop]

        key = cls.__key(opts)
        if key not in loop_instance_map:
            log.debug('Initializing new AsyncAuth for {0}'.format(key))
            # we need to make a local variable for this, as we are going to store
            # it in a WeakValueDictionary-- which will remove the item if no one
            # references it-- this forces a reference while we return to the caller
            new_auth = object.__new__(cls)
            new_auth.__singleton_init__(opts, io_loop=io_loop)
            loop_instance_map[key] = new_auth
        else:
            log.debug('Re-using AsyncAuth for {0}'.format(key))
        return loop_instance_map[key]

    @classmethod
    def __key(cls, opts, io_loop=None):
        return (opts['pki_dir'],     # where the keys are stored
                opts['id'],          # minion ID
                opts['master_uri'],  # master ID
                )

    # has to remain empty for singletons, since __init__ will *always* be called
    def __init__(self, opts, io_loop=None):
        pass

    # an init for the singleton instance to call
    def __singleton_init__(self, opts, io_loop=None):
        '''
        Init an Auth instance

        :param dict opts: Options for this server
        :return: Auth instance
        :rtype: Auth
        '''
        self.opts = opts
        if six.PY2:
            self.token = Crypticle.generate_key_string()
        else:
            self.token = salt.utils.to_bytes(Crypticle.generate_key_string())
        self.serial = salt.payload.Serial(self.opts)
        self.pub_path = os.path.join(self.opts['pki_dir'], 'minion.pub')
        self.rsa_path = os.path.join(self.opts['pki_dir'], 'minion.pem')
        if self.opts['__role'] == 'syndic':
            self.mpub = 'syndic_master.pub'
        else:
            self.mpub = 'minion_master.pub'
        if not os.path.isfile(self.pub_path):
            self.get_keys()

        self.io_loop = io_loop or tornado.ioloop.IOLoop.current()

        salt.utils.reinit_crypto()
        key = self.__key(self.opts)
        # TODO: if we already have creds for this key, lets just re-use
        if key in AsyncAuth.creds_map:
            creds = AsyncAuth.creds_map[key]
            self._creds = creds
            self._crypticle = Crypticle(self.opts, creds['aes'])
            self._authenticate_future = tornado.concurrent.Future()
            self._authenticate_future.set_result(True)
        else:
            self.authenticate()

    def __deepcopy__(self, memo):
        cls = self.__class__
        result = cls.__new__(cls, copy.deepcopy(self.opts, memo), io_loop=None)
        memo[id(self)] = result
        for key in self.__dict__:
            if key in ('io_loop',):
                # The io_loop has a thread Lock which will fail to be deep
                # copied. Skip it because it will just be recreated on the
                # new copy.
                continue
            setattr(result, key, copy.deepcopy(self.__dict__[key], memo))
        return result

    @property
    def creds(self):
        return self._creds

    @property
    def crypticle(self):
        return self._crypticle

    @property
    def authenticated(self):
        return hasattr(self, '_authenticate_future') and \
               self._authenticate_future.done() and \
               self._authenticate_future.exception() is None

    def invalidate(self):
        if self.authenticated:
            del self._authenticate_future
            key = self.__key(self.opts)
            if key in AsyncAuth.creds_map:
                del AsyncAuth.creds_map[key]

    def authenticate(self, callback=None):
        '''
        Ask for this client to reconnect to the origin

        This function will de-dupe all calls here and return a *single* future
        for the sign-in-- whis way callers can all assume there aren't others
        '''
        # if an auth is in flight-- and not done-- just pass that back as the future to wait on
        if hasattr(self, '_authenticate_future') and not self._authenticate_future.done():
            future = self._authenticate_future
        else:
            future = tornado.concurrent.Future()
            self._authenticate_future = future
            self.io_loop.add_callback(self._authenticate)

        if callback is not None:
            def handle_future(future):
                response = future.result()
                self.io_loop.add_callback(callback, response)
            future.add_done_callback(handle_future)

        return future

    @tornado.gen.coroutine
    def _authenticate(self):
        '''
        Authenticate with the master, this method breaks the functional
        paradigm, it will update the master information from a fresh sign
        in, signing in can occur as often as needed to keep up with the
        revolving master AES key.

        :rtype: Crypticle
        :returns: A crypticle used for encryption operations
        '''
        acceptance_wait_time = self.opts['acceptance_wait_time']
        acceptance_wait_time_max = self.opts['acceptance_wait_time_max']
        if not acceptance_wait_time_max:
            acceptance_wait_time_max = acceptance_wait_time
        creds = None
        channel = salt.transport.client.AsyncReqChannel.factory(self.opts,
                                                                crypt='clear',
                                                                io_loop=self.io_loop)
        error = None
        while True:
            try:
                creds = yield self.sign_in(channel=channel)
            except SaltClientError as exc:
                error = exc
                break
            if creds == 'retry':
                if self.opts.get('detect_mode') is True:
                    error = SaltClientError('Detect mode is on')
                    break
                if self.opts.get('caller'):
                    print('Minion failed to authenticate with the master, '
                          'has the minion key been accepted?')
                    sys.exit(2)
                if acceptance_wait_time:
                    log.info('Waiting {0} seconds before retry.'.format(acceptance_wait_time))
                    yield tornado.gen.sleep(acceptance_wait_time)
                if acceptance_wait_time < acceptance_wait_time_max:
                    acceptance_wait_time += acceptance_wait_time
                    log.debug('Authentication wait time is {0}'.format(acceptance_wait_time))
                continue
            break
        if not isinstance(creds, dict) or 'aes' not in creds:
            if self.opts.get('detect_mode') is True:
                error = SaltClientError('-|RETRY|-')
            try:
                del AsyncAuth.creds_map[self.__key(self.opts)]
            except KeyError:
                pass
            if not error:
                error = SaltClientError('Attempt to authenticate with the salt master failed')
            self._authenticate_future.set_exception(error)
        else:
            key = self.__key(self.opts)
            AsyncAuth.creds_map[key] = creds
            self._creds = creds
            self._crypticle = Crypticle(self.opts, creds['aes'])
            self._authenticate_future.set_result(True)  # mark the sign-in as complete
            # Notify the bus about creds change
            event = salt.utils.event.get_event(self.opts.get('__role'), opts=self.opts, listen=False)
            event.fire_event({'key': key, 'creds': creds}, salt.utils.event.tagify(prefix='auth', suffix='creds'))

    @tornado.gen.coroutine
    def sign_in(self, timeout=60, safe=True, tries=1, channel=None):
        '''
        Send a sign in request to the master, sets the key information and
        returns a dict containing the master publish interface to bind to
        and the decrypted aes key for transport decryption.

        :param int timeout: Number of seconds to wait before timing out the sign-in request
        :param bool safe: If True, do not raise an exception on timeout. Retry instead.
        :param int tries: The number of times to try to authenticate before giving up.

        :raises SaltReqTimeoutError: If the sign-in request has timed out and :param safe: is not set

        :return: Return a string on failure indicating the reason for failure. On success, return a dictionary
        with the publication port and the shared AES key.

        '''
        auth = {}

        auth_timeout = self.opts.get('auth_timeout', None)
        if auth_timeout is not None:
            timeout = auth_timeout
        auth_safemode = self.opts.get('auth_safemode', None)
        if auth_safemode is not None:
            safe = auth_safemode
        auth_tries = self.opts.get('auth_tries', None)
        if auth_tries is not None:
            tries = auth_tries

        m_pub_fn = os.path.join(self.opts['pki_dir'], self.mpub)

        auth['master_uri'] = self.opts['master_uri']

        if not channel:
            channel = salt.transport.client.AsyncReqChannel.factory(self.opts,
                                                                crypt='clear',
                                                                io_loop=self.io_loop)

        sign_in_payload = self.minion_sign_in_payload()
        try:
            payload = yield channel.send(
                sign_in_payload,
                tries=tries,
                timeout=timeout
            )
        except SaltReqTimeoutError as e:
            if safe:
                log.warning('SaltReqTimeoutError: {0}'.format(e))
                raise tornado.gen.Return('retry')
            if self.opts.get('detect_mode') is True:
                raise tornado.gen.Return('retry')
            else:
                raise SaltClientError('Attempt to authenticate with the salt master failed with timeout error')
        if 'load' in payload:
            if 'ret' in payload['load']:
                if not payload['load']['ret']:
                    if self.opts['rejected_retry']:
                        log.error(
                            'The Salt Master has rejected this minion\'s public '
                            'key.\nTo repair this issue, delete the public key '
                            'for this minion on the Salt Master.\nThe Salt '
                            'Minion will attempt to to re-authenicate.'
                        )
                        raise tornado.gen.Return('retry')
                    else:
                        log.critical(
                            'The Salt Master has rejected this minion\'s public '
                            'key!\nTo repair this issue, delete the public key '
                            'for this minion on the Salt Master and restart this '
                            'minion.\nOr restart the Salt Master in open mode to '
                            'clean out the keys. The Salt Minion will now exit.'
                        )
                        sys.exit(salt.defaults.exitcodes.EX_OK)
                # has the master returned that its maxed out with minions?
                elif payload['load']['ret'] == 'full':
                    raise tornado.gen.Return('full')
                else:
                    log.error(
                        'The Salt Master has cached the public key for this '
                        'node, this salt minion will wait for {0} seconds '
                        'before attempting to re-authenticate'.format(
                            self.opts['acceptance_wait_time']
                        )
                    )
                    raise tornado.gen.Return('retry')
        auth['aes'] = self.verify_master(payload, master_pub='token' in sign_in_payload)
        if not auth['aes']:
            log.critical(
                'The Salt Master server\'s public key did not authenticate!\n'
                'The master may need to be updated if it is a version of Salt '
                'lower than {0}, or\n'
                'If you are confident that you are connecting to a valid Salt '
                'Master, then remove the master public key and restart the '
                'Salt Minion.\nThe master public key can be found '
                'at:\n{1}'.format(salt.version.__version__, m_pub_fn)
            )
            raise SaltClientError('Invalid master key')
        if self.opts.get('syndic_master', False):  # Is syndic
            syndic_finger = self.opts.get('syndic_finger', self.opts.get('master_finger', False))
            if syndic_finger:
                if salt.utils.pem_finger(m_pub_fn, sum_type=self.opts['hash_type']) != syndic_finger:
                    self._finger_fail(syndic_finger, m_pub_fn)
        else:
            if self.opts.get('master_finger', False):
                if salt.utils.pem_finger(m_pub_fn, sum_type=self.opts['hash_type']) != self.opts['master_finger']:
                    self._finger_fail(self.opts['master_finger'], m_pub_fn)
        auth['publish_port'] = payload['publish_port']
        raise tornado.gen.Return(auth)

    def get_keys(self):
        '''
        Return keypair object for the minion.

        :rtype: Crypto.PublicKey.RSA._RSAobj
        :return: The RSA keypair
        '''
        # Make sure all key parent directories are accessible
        user = self.opts.get('user', 'root')
        salt.utils.verify.check_path_traversal(self.opts['pki_dir'], user)

        if os.path.exists(self.rsa_path):
            with salt.utils.fopen(self.rsa_path) as f:
                key = RSA.importKey(f.read())
            log.debug('Loaded minion key: {0}'.format(self.rsa_path))
        else:
            log.info('Generating keys: {0}'.format(self.opts['pki_dir']))
            gen_keys(self.opts['pki_dir'],
                     'minion',
                     self.opts['keysize'],
                     self.opts.get('user'))
            with salt.utils.fopen(self.rsa_path) as f:
                key = RSA.importKey(f.read())
        return key

    def gen_token(self, clear_tok):
        '''
        Encrypt a string with the minion private key to verify identity
        with the master.

        :param str clear_tok: A plaintext token to encrypt
        :return: Encrypted token
        :rtype: str
        '''
        return private_encrypt(self.get_keys(), clear_tok)

    def minion_sign_in_payload(self):
        '''
        Generates the payload used to authenticate with the master
        server. This payload consists of the passed in id_ and the ssh
        public key to encrypt the AES key sent back from the master.

        :return: Payload dictionary
        :rtype: dict
        '''
        payload = {}
        payload['cmd'] = '_auth'
        payload['id'] = self.opts['id']
        try:
            pubkey_path = os.path.join(self.opts['pki_dir'], self.mpub)
            with salt.utils.fopen(pubkey_path) as f:
                pub = RSA.importKey(f.read())
            cipher = PKCS1_OAEP.new(pub)
            payload['token'] = cipher.encrypt(self.token)
        except Exception:
            pass
        with salt.utils.fopen(self.pub_path) as f:
            payload['pub'] = f.read()
        return payload

    def decrypt_aes(self, payload, master_pub=True):
        '''
        This function is used to decrypt the AES seed phrase returned from
        the master server. The seed phrase is decrypted with the SSH RSA
        host key.

        Pass in the encrypted AES key.
        Returns the decrypted AES seed key, a string

        :param dict payload: The incoming payload. This is a dictionary which may have the following keys:
            'aes': The shared AES key
            'enc': The format of the message. ('clear', 'pub', etc)
            'sig': The message signature
            'publish_port': The TCP port which published the message
            'token': The encrypted token used to verify the message.
            'pub_key': The public key of the sender.

        :rtype: str
        :return: The decrypted token that was provided, with padding.

        :rtype: str
        :return: The decrypted AES seed key
        '''
        if self.opts.get('auth_trb', False):
            log.warning(
                    'Auth Called: {0}'.format(
                        ''.join(traceback.format_stack())
                        )
                    )
        else:
            log.debug('Decrypting the current master AES key')
        key = self.get_keys()
        cipher = PKCS1_OAEP.new(key)
        key_str = cipher.decrypt(payload['aes'])
        if 'sig' in payload:
            m_path = os.path.join(self.opts['pki_dir'], self.mpub)
            if os.path.exists(m_path):
                try:
                    with salt.utils.fopen(m_path) as f:
                        mkey = RSA.importKey(f.read())
                except Exception:
                    return '', ''
                digest = hashlib.sha256(key_str).hexdigest()
                if six.PY3:
                    digest = salt.utils.to_bytes(digest)
                m_digest = public_decrypt(mkey.publickey(), payload['sig'])
                if m_digest != digest:
                    return '', ''
        else:
            return '', ''

        if six.PY3:
            key_str = salt.utils.to_str(key_str)

        if '_|-' in key_str:
            return key_str.split('_|-')
        else:
            if 'token' in payload:
                token = cipher.decrypt(payload['token'])
                return key_str, token
            elif not master_pub:
                return key_str, ''
        return '', ''

    def verify_pubkey_sig(self, message, sig):
        '''
        Wraps the verify_signature method so we have
        additional checks.

        :rtype: bool
        :return: Success or failure of public key verification
        '''
        if self.opts['master_sign_key_name']:
            path = os.path.join(self.opts['pki_dir'],
                                self.opts['master_sign_key_name'] + '.pub')

            if os.path.isfile(path):
                res = verify_signature(path,
                                       message,
                                       binascii.a2b_base64(sig))
            else:
                log.error('Verification public key {0} does not exist. You '
                          'need to copy it from the master to the minions '
                          'pki directory'.format(os.path.basename(path)))
                return False
            if res:
                log.debug('Successfully verified signature of master '
                          'public key with verification public key '
                          '{0}'.format(self.opts['master_sign_key_name'] + '.pub'))
                return True
            else:
                log.debug('Failed to verify signature of public key')
                return False
        else:
            log.error('Failed to verify the signature of the message because '
                      'the verification key-pairs name is not defined. Please '
                      'make sure that master_sign_key_name is defined.')
            return False

    def verify_signing_master(self, payload):
        try:
            if self.verify_pubkey_sig(payload['pub_key'],
                                      payload['pub_sig']):
                log.info('Received signed and verified master pubkey '
                         'from master {0}'.format(self.opts['master']))
                m_pub_fn = os.path.join(self.opts['pki_dir'], self.mpub)
                uid = salt.utils.get_uid(self.opts.get('user', None))
                with salt.utils.fpopen(m_pub_fn, 'wb+', uid=uid) as wfh:
                    wfh.write(salt.utils.to_bytes(payload['pub_key']))
                return True
            else:
                log.error('Received signed public-key from master {0} '
                          'but signature verification failed!'.format(self.opts['master']))
                return False
        except Exception as sign_exc:
            log.error('There was an error while verifying the masters public-key signature')
            raise Exception(sign_exc)

    def check_auth_deps(self, payload):
        '''
        Checks if both master and minion either sign (master) and
        verify (minion). If one side does not, it should fail.

        :param dict payload: The incoming payload. This is a dictionary which may have the following keys:
            'aes': The shared AES key
            'enc': The format of the message. ('clear', 'pub', 'aes')
            'publish_port': The TCP port which published the message
            'token': The encrypted token used to verify the message.
            'pub_key': The RSA public key of the sender.
        '''
        # master and minion sign and verify
        if 'pub_sig' in payload and self.opts['verify_master_pubkey_sign']:
            return True
        # master and minion do NOT sign and do NOT verify
        elif 'pub_sig' not in payload and not self.opts['verify_master_pubkey_sign']:
            return True

        # master signs, but minion does NOT verify
        elif 'pub_sig' in payload and not self.opts['verify_master_pubkey_sign']:
            log.error('The masters sent its public-key signature, but signature '
                      'verification is not enabled on the minion. Either enable '
                      'signature verification on the minion or disable signing '
                      'the public key on the master!')
            return False
        # master does NOT sign but minion wants to verify
        elif 'pub_sig' not in payload and self.opts['verify_master_pubkey_sign']:
            log.error('The master did not send its public-key signature, but '
                      'signature verification is enabled on the minion. Either '
                      'disable signature verification on the minion or enable '
                      'signing the public on the master!')
            return False

    def extract_aes(self, payload, master_pub=True):
        '''
        Return the AES key received from the master after the minion has been
        successfully authenticated.

        :param dict payload: The incoming payload. This is a dictionary which may have the following keys:
            'aes': The shared AES key
            'enc': The format of the message. ('clear', 'pub', etc)
            'publish_port': The TCP port which published the message
            'token': The encrypted token used to verify the message.
            'pub_key': The RSA public key of the sender.

        :rtype: str
        :return: The shared AES key received from the master.
        '''
        if master_pub:
            try:
                aes, token = self.decrypt_aes(payload, master_pub)
                if token != self.token:
                    log.error(
                        'The master failed to decrypt the random minion token'
                    )
                    return ''
            except Exception:
                log.error(
                    'The master failed to decrypt the random minion token'
                )
                return ''
            return aes
        else:
            aes, token = self.decrypt_aes(payload, master_pub)
            return aes

    def verify_master(self, payload, master_pub=True):
        '''
        Verify that the master is the same one that was previously accepted.

        :param dict payload: The incoming payload. This is a dictionary which may have the following keys:
            'aes': The shared AES key
            'enc': The format of the message. ('clear', 'pub', etc)
            'publish_port': The TCP port which published the message
            'token': The encrypted token used to verify the message.
            'pub_key': The RSA public key of the sender.
        :param bool master_pub: Operate as if minion had no master pubkey when it sent auth request, i.e. don't verify
        the minion signature

        :rtype: str
        :return: An empty string on verification failure. On success, the decrypted AES message in the payload.
        '''
        m_pub_fn = os.path.join(self.opts['pki_dir'], self.mpub)
        m_pub_exists = os.path.isfile(m_pub_fn)
        if m_pub_exists and master_pub and not self.opts['open_mode']:
            with salt.utils.fopen(m_pub_fn) as fp_:
                local_master_pub = fp_.read()

            if payload['pub_key'].replace('\n', '').replace('\r', '') != \
                    local_master_pub.replace('\n', '').replace('\r', ''):
                if not self.check_auth_deps(payload):
                    return ''

                if self.opts['verify_master_pubkey_sign']:
                    if self.verify_signing_master(payload):
                        return self.extract_aes(payload, master_pub=False)
                    else:
                        return ''
                else:
                    # This is not the last master we connected to
                    log.error('The master key has changed, the salt master could '
                              'have been subverted, verify salt master\'s public '
                              'key')
                    return ''

            else:
                if not self.check_auth_deps(payload):
                    return ''
                # verify the signature of the pubkey even if it has
                # not changed compared with the one we already have
                if self.opts['always_verify_signature']:
                    if self.verify_signing_master(payload):
                        return self.extract_aes(payload)
                    else:
                        log.error('The masters public could not be verified. Is the '
                                  'verification pubkey {0} up to date?'
                                  ''.format(self.opts['master_sign_key_name'] + '.pub'))
                        return ''

                else:
                    return self.extract_aes(payload)
        else:
            if not self.check_auth_deps(payload):
                return ''

            # verify the masters pubkey signature if the minion
            # has not received any masters pubkey before
            if self.opts['verify_master_pubkey_sign']:
                if self.verify_signing_master(payload):
                    return self.extract_aes(payload, master_pub=False)
                else:
                    return ''
            else:
                if not m_pub_exists:
                    # the minion has not received any masters pubkey yet, write
                    # the newly received pubkey to minion_master.pub
<<<<<<< HEAD
                    salt.utils.fopen(m_pub_fn, 'wb+').write(
                        salt.utils.to_bytes(payload['pub_key'])
                    )
=======
                    with salt.utils.fopen(m_pub_fn, 'wb+') as fp_:
                        fp_.write(payload['pub_key'])
>>>>>>> b6770fd8
                return self.extract_aes(payload, master_pub=False)

    def _finger_fail(self, finger, master_key):
        log.critical(
            'The specified fingerprint in the master configuration '
            'file:\n{0}\nDoes not match the authenticating master\'s '
            'key:\n{1}\nVerify that the configured fingerprint '
            'matches the fingerprint of the correct master and that '
            'this minion is not subject to a man-in-the-middle attack.'
            .format(
                finger,
                salt.utils.pem_finger(master_key, sum_type=self.opts['hash_type'])
            )
        )
        sys.exit(42)


# TODO: remove, we should just return a sync wrapper of AsyncAuth
class SAuth(AsyncAuth):
    '''
    Set up an object to maintain authentication with the salt master
    '''
    # This class is only a singleton per minion/master pair
    instances = weakref.WeakValueDictionary()

    def __new__(cls, opts, io_loop=None):
        '''
        Only create one instance of SAuth per __key()
        '''
        key = cls.__key(opts)
        if key not in SAuth.instances:
            log.debug('Initializing new SAuth for {0}'.format(key))
            new_auth = object.__new__(cls)
            new_auth.__singleton_init__(opts)
            SAuth.instances[key] = new_auth
        else:
            log.debug('Re-using SAuth for {0}'.format(key))
        return SAuth.instances[key]

    @classmethod
    def __key(cls, opts, io_loop=None):
        return (opts['pki_dir'],     # where the keys are stored
                opts['id'],          # minion ID
                opts['master_uri'],  # master ID
                )

    # has to remain empty for singletons, since __init__ will *always* be called
    def __init__(self, opts, io_loop=None):
        super(SAuth, self).__init__(opts, io_loop=io_loop)

    # an init for the singleton instance to call
    def __singleton_init__(self, opts, io_loop=None):
        '''
        Init an Auth instance

        :param dict opts: Options for this server
        :return: Auth instance
        :rtype: Auth
        '''
        self.opts = opts
        if six.PY2:
            self.token = Crypticle.generate_key_string()
        else:
            self.token = salt.utils.to_bytes(Crypticle.generate_key_string())
        self.serial = salt.payload.Serial(self.opts)
        self.pub_path = os.path.join(self.opts['pki_dir'], 'minion.pub')
        self.rsa_path = os.path.join(self.opts['pki_dir'], 'minion.pem')
        if 'syndic_master' in self.opts:
            self.mpub = 'syndic_master.pub'
        elif 'alert_master' in self.opts:
            self.mpub = 'monitor_master.pub'
        else:
            self.mpub = 'minion_master.pub'
        if not os.path.isfile(self.pub_path):
            self.get_keys()

    @property
    def creds(self):
        if not hasattr(self, '_creds'):
            self.authenticate()
        return self._creds

    @property
    def crypticle(self):
        if not hasattr(self, '_crypticle'):
            self.authenticate()
        return self._crypticle

    def authenticate(self, _=None):  # TODO: remove unused var
        '''
        Authenticate with the master, this method breaks the functional
        paradigm, it will update the master information from a fresh sign
        in, signing in can occur as often as needed to keep up with the
        revolving master AES key.

        :rtype: Crypticle
        :returns: A crypticle used for encryption operations
        '''
        acceptance_wait_time = self.opts['acceptance_wait_time']
        acceptance_wait_time_max = self.opts['acceptance_wait_time_max']
        channel = salt.transport.client.ReqChannel.factory(self.opts, crypt='clear')
        if not acceptance_wait_time_max:
            acceptance_wait_time_max = acceptance_wait_time
        while True:
            creds = self.sign_in(channel=channel)
            if creds == 'retry':
                if self.opts.get('caller'):
                    print('Minion failed to authenticate with the master, '
                          'has the minion key been accepted?')
                    sys.exit(2)
                if acceptance_wait_time:
                    log.info('Waiting {0} seconds before retry.'.format(acceptance_wait_time))
                    time.sleep(acceptance_wait_time)
                if acceptance_wait_time < acceptance_wait_time_max:
                    acceptance_wait_time += acceptance_wait_time
                    log.debug('Authentication wait time is {0}'.format(acceptance_wait_time))
                continue
            break
        self._creds = creds
        self._crypticle = Crypticle(self.opts, creds['aes'])

    def sign_in(self, timeout=60, safe=True, tries=1, channel=None):
        '''
        Send a sign in request to the master, sets the key information and
        returns a dict containing the master publish interface to bind to
        and the decrypted aes key for transport decryption.

        :param int timeout: Number of seconds to wait before timing out the sign-in request
        :param bool safe: If True, do not raise an exception on timeout. Retry instead.
        :param int tries: The number of times to try to authenticate before giving up.

        :raises SaltReqTimeoutError: If the sign-in request has timed out and :param safe: is not set

        :return: Return a string on failure indicating the reason for failure. On success, return a dictionary
        with the publication port and the shared AES key.

        '''
        auth = {}

        auth_timeout = self.opts.get('auth_timeout', None)
        if auth_timeout is not None:
            timeout = auth_timeout
        auth_safemode = self.opts.get('auth_safemode', None)
        if auth_safemode is not None:
            safe = auth_safemode
        auth_tries = self.opts.get('auth_tries', None)
        if auth_tries is not None:
            tries = auth_tries

        m_pub_fn = os.path.join(self.opts['pki_dir'], self.mpub)

        auth['master_uri'] = self.opts['master_uri']

        if not channel:
            channel = salt.transport.client.ReqChannel.factory(self.opts, crypt='clear')

        sign_in_payload = self.minion_sign_in_payload()
        try:
            payload = channel.send(
                sign_in_payload,
                tries=tries,
                timeout=timeout
            )
        except SaltReqTimeoutError as e:
            if safe:
                log.warning('SaltReqTimeoutError: {0}'.format(e))
                return 'retry'
            raise SaltClientError('Attempt to authenticate with the salt master failed with timeout error')

        if 'load' in payload:
            if 'ret' in payload['load']:
                if not payload['load']['ret']:
                    if self.opts['rejected_retry']:
                        log.error(
                            'The Salt Master has rejected this minion\'s public '
                            'key.\nTo repair this issue, delete the public key '
                            'for this minion on the Salt Master.\nThe Salt '
                            'Minion will attempt to to re-authenicate.'
                        )
                        return 'retry'
                    else:
                        log.critical(
                            'The Salt Master has rejected this minion\'s public '
                            'key!\nTo repair this issue, delete the public key '
                            'for this minion on the Salt Master and restart this '
                            'minion.\nOr restart the Salt Master in open mode to '
                            'clean out the keys. The Salt Minion will now exit.'
                        )
                        sys.exit(salt.defaults.exitcodes.EX_OK)
                # has the master returned that its maxed out with minions?
                elif payload['load']['ret'] == 'full':
                    return 'full'
                else:
                    log.error(
                        'The Salt Master has cached the public key for this '
                        'node. If this is the first time connecting to this master '
                        'then this key may need to be accepted using \'salt-key -a {0}\' on '
                        'the salt master. This salt minion will wait for {1} seconds '
                        'before attempting to re-authenticate.'.format(
                            self.opts['id'],
                            self.opts['acceptance_wait_time']
                        )
                    )
                    return 'retry'
        auth['aes'] = self.verify_master(payload, master_pub='token' in sign_in_payload)
        if not auth['aes']:
            log.critical(
                'The Salt Master server\'s public key did not authenticate!\n'
                'The master may need to be updated if it is a version of Salt '
                'lower than {0}, or\n'
                'If you are confident that you are connecting to a valid Salt '
                'Master, then remove the master public key and restart the '
                'Salt Minion.\nThe master public key can be found '
                'at:\n{1}'.format(salt.version.__version__, m_pub_fn)
            )
            sys.exit(42)
        if self.opts.get('syndic_master', False):  # Is syndic
            syndic_finger = self.opts.get('syndic_finger', self.opts.get('master_finger', False))
            if syndic_finger:
                if salt.utils.pem_finger(m_pub_fn, sum_type=self.opts['hash_type']) != syndic_finger:
                    self._finger_fail(syndic_finger, m_pub_fn)
        else:
            if self.opts.get('master_finger', False):
                if salt.utils.pem_finger(m_pub_fn, sum_type=self.opts['hash_type']) != self.opts['master_finger']:
                    self._finger_fail(self.opts['master_finger'], m_pub_fn)
        auth['publish_port'] = payload['publish_port']
        return auth


class Crypticle(object):
    '''
    Authenticated encryption class

    Encryption algorithm: AES-CBC
    Signing algorithm: HMAC-SHA256
    '''

    PICKLE_PAD = b'pickle::'
    AES_BLOCK_SIZE = 16
    SIG_SIZE = hashlib.sha256().digest_size

    def __init__(self, opts, key_string, key_size=192):
        self.key_string = key_string
        self.keys = self.extract_keys(self.key_string, key_size)
        self.key_size = key_size
        self.serial = salt.payload.Serial(opts)

    @classmethod
    def generate_key_string(cls, key_size=192):
        key = os.urandom(key_size // 8 + cls.SIG_SIZE)
        b64key = base64.b64encode(key)
        if six.PY3:
            b64key = b64key.decode('utf-8')
        return b64key.replace('\n', '')

    @classmethod
    def extract_keys(cls, key_string, key_size):
        if six.PY2:
            key = key_string.decode('base64')
        else:
            key = salt.utils.to_bytes(base64.b64decode(key_string))
        assert len(key) == key_size / 8 + cls.SIG_SIZE, 'invalid key'
        return key[:-cls.SIG_SIZE], key[-cls.SIG_SIZE:]

    def encrypt(self, data):
        '''
        encrypt data with AES-CBC and sign it with HMAC-SHA256
        '''
        aes_key, hmac_key = self.keys
        pad = self.AES_BLOCK_SIZE - len(data) % self.AES_BLOCK_SIZE
        if six.PY2:
            data = data + pad * chr(pad)
        else:
            data = data + salt.utils.to_bytes(pad * chr(pad))
        iv_bytes = os.urandom(self.AES_BLOCK_SIZE)
        cypher = AES.new(aes_key, AES.MODE_CBC, iv_bytes)
        data = iv_bytes + cypher.encrypt(data)
        sig = hmac.new(hmac_key, data, hashlib.sha256).digest()
        return data + sig

    def decrypt(self, data):
        '''
        verify HMAC-SHA256 signature and decrypt data with AES-CBC
        '''
        aes_key, hmac_key = self.keys
        sig = data[-self.SIG_SIZE:]
        data = data[:-self.SIG_SIZE]
        mac_bytes = hmac.new(hmac_key, data, hashlib.sha256).digest()
        if len(mac_bytes) != len(sig):
            log.debug('Failed to authenticate message')
            raise AuthenticationError('message authentication failed')
        result = 0

        if six.PY2:
            for zipped_x, zipped_y in zip(mac_bytes, sig):
                result |= ord(zipped_x) ^ ord(zipped_y)
        else:
            for zipped_x, zipped_y in zip(mac_bytes, sig):
                result |= zipped_x ^ zipped_y
        if result != 0:
            log.debug('Failed to authenticate message')
            raise AuthenticationError('message authentication failed')
        iv_bytes = data[:self.AES_BLOCK_SIZE]
        data = data[self.AES_BLOCK_SIZE:]
        cypher = AES.new(aes_key, AES.MODE_CBC, iv_bytes)
        data = cypher.decrypt(data)
        if six.PY2:
            return data[:-ord(data[-1])]
        else:
            return data[:-data[-1]]

    def dumps(self, obj):
        '''
        Serialize and encrypt a python object
        '''
        return self.encrypt(self.PICKLE_PAD + self.serial.dumps(obj))

    def loads(self, data, raw=False):
        '''
        Decrypt and un-serialize a python object
        '''
        data = self.decrypt(data)
        # simple integrity check to verify that we got meaningful data
        if not data.startswith(self.PICKLE_PAD):
            return {}
        load = self.serial.loads(data[len(self.PICKLE_PAD):], raw=raw)
        return load<|MERGE_RESOLUTION|>--- conflicted
+++ resolved
@@ -937,14 +937,8 @@
                 if not m_pub_exists:
                     # the minion has not received any masters pubkey yet, write
                     # the newly received pubkey to minion_master.pub
-<<<<<<< HEAD
-                    salt.utils.fopen(m_pub_fn, 'wb+').write(
-                        salt.utils.to_bytes(payload['pub_key'])
-                    )
-=======
                     with salt.utils.fopen(m_pub_fn, 'wb+') as fp_:
-                        fp_.write(payload['pub_key'])
->>>>>>> b6770fd8
+                        fp_.write(salt.utils.to_bytes(payload['pub_key']))
                 return self.extract_aes(payload, master_pub=False)
 
     def _finger_fail(self, finger, master_key):
