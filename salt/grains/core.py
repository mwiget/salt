--- conflicted
+++ resolved
@@ -42,18 +42,6 @@
                      'slamd64', 'ovs', 'system', 'mint', 'oracle', 'void')
 
 # linux_distribution deprecated in py3.7
-<<<<<<< HEAD
-LINUX_DIST_AVAIL = True
-if sys.version_info[:2] >= (3, 7):
-    USE_DISTRO_LINUX_DIST = True
-    try:
-        from distro import linux_distribution
-    except ImportError:
-        LINUX_DIST_AVAIL = False
-else:
-    USE_DISTRO_LINUX_DIST = False
-    from platform import linux_distribution
-=======
 try:
     from platform import linux_distribution as _deprecated_linux_distribution
 
@@ -63,7 +51,6 @@
             return _deprecated_linux_distribution(**kwargs)
 except ImportError:
     from distro import linux_distribution
->>>>>>> 18940822
 
 # Import salt libs
 import salt.exceptions
