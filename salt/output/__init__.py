# -*- coding: utf-8 -*-
'''
Used to manage the outputter system. This package is the modular system used
for managing outputters.
'''

# Import Python libs
from __future__ import absolute_import, print_function, unicode_literals

import errno
import logging
import io
import os
import re
import sys
import traceback

# Import Salt libs
import salt.loader
import salt.utils.files
import salt.utils.platform
import salt.utils.stringutils

# Import 3rd-party libs
from salt.ext import six

# Are you really sure !!!
# dealing with unicode is not as simple as setting defaultencoding
# which can break other python modules imported by salt in bad ways...
# reloading sys is not either a good idea...
# reload(sys)
# sys.setdefaultencoding('utf-8')

log = logging.getLogger(__name__)


def try_printout(data, out, opts, **kwargs):
    '''
    Safely get the string to print out, try the configured outputter, then
    fall back to nested and then to raw
    '''
    try:
        printout = get_printout(out, opts)(data, **kwargs)
        if printout is not None:
            return printout.rstrip()
    except (KeyError, AttributeError, TypeError):
        log.debug(traceback.format_exc())
        try:
            printout = get_printout('nested', opts)(data, **kwargs)
            if printout is not None:
                return printout.rstrip()
        except (KeyError, AttributeError, TypeError):
            log.error('Nested output failed: ', exc_info=True)
            printout = get_printout('raw', opts)(data, **kwargs)
            if printout is not None:
                return printout.rstrip()


def get_progress(opts, out, progress):
    '''
    Get the progress bar from the given outputter
    '''
    return salt.loader.raw_mod(opts,
                                out,
                                'rawmodule',
                                mod='output')['{0}.progress_iter'.format(out)](progress)


def update_progress(opts, progress, progress_iter, out):
    '''
    Update the progress iterator for the given outputter
    '''
    # Look up the outputter
    try:
        progress_outputter = salt.loader.outputters(opts)[out]
    except KeyError:  # Outputter is not loaded
        log.warning('Progress outputter not available.')
        return False
    progress_outputter(progress, progress_iter)


def progress_end(progress_iter):
    try:
        progress_iter.stop()
    except Exception:
        pass
    return None


def display_output(data, out=None, opts=None, **kwargs):
    '''
    Print the passed data using the desired output
    '''
    if opts is None:
        opts = {}
    display_data = try_printout(data, out, opts, **kwargs)

    output_filename = opts.get('output_file', None)
    log.trace('data = %s', data)
    try:
        # output filename can be either '' or None
        if output_filename:
            if not hasattr(output_filename, 'write'):
                ofh = salt.utils.files.fopen(output_filename, 'a')  # pylint: disable=resource-leakage
                fh_opened = True
            else:
                # Filehandle/file-like object
                ofh = output_filename
                fh_opened = False

            try:
                fdata = display_data
                if isinstance(fdata, six.text_type):
                    try:
                        fdata = fdata.encode('utf-8')
                    except (UnicodeDecodeError, UnicodeEncodeError):
                        # try to let the stream write
                        # even if we didn't encode it
                        pass
                if fdata:
                    ofh.write(salt.utils.stringutils.to_str(fdata))
                    ofh.write('\n')
            finally:
                if fh_opened:
                    ofh.close()
            return
        if display_data:
            salt.utils.stringutils.print_cli(display_data)
    except IOError as exc:
        # Only raise if it's NOT a broken pipe
        if exc.errno != errno.EPIPE:
            six.reraise(*sys.exc_info())


def get_printout(out, opts=None, **kwargs):
    '''
    Return a printer function
    '''
    if opts is None:
        opts = {}

    if 'output' in opts and opts['output'] != 'highstate':
        # new --out option, but don't choke when using --out=highstate at CLI
        # See Issue #29796 for more information.
        out = opts['output']

    # Handle setting the output when --static is passed.
    if not out and opts.get('static'):
        if opts.get('output'):
            out = opts['output']
        elif opts.get('fun', '').split('.')[0] == 'state':
            # --static doesn't have an output set at this point, but if we're
            # running a state function and "out" hasn't already been set, we
            # should set the out variable to "highstate". Otherwise state runs
            # are set to "nested" below. See Issue #44556 for more information.
            out = 'highstate'

    if out == 'text':
        out = 'txt'
    elif out is None or out == '':
        out = 'nested'
    if opts.get('progress', False):
        out = 'progress'

    opts.update(kwargs)
    if 'color' not in opts:
        def is_pipe():
            '''
            Check if sys.stdout is a pipe or not
            '''
            try:
                fileno = sys.stdout.fileno()
            except (AttributeError, io.UnsupportedOperation):
                fileno = -1  # sys.stdout is StringIO or fake
            return not os.isatty(fileno)

        if opts.get('force_color', False):
            opts['color'] = True
        elif opts.get('no_color', False) or is_pipe() or salt.utils.platform.is_windows():
            opts['color'] = False
        else:
            opts['color'] = True
    else:
        if opts.get('force_color', False):
            opts['color'] = True
        elif opts.get('no_color', False) or salt.utils.platform.is_windows():
            opts['color'] = False
        else:
            pass

    outputters = salt.loader.outputters(opts)
    if out not in outputters:
        # Since the grains outputter was removed we don't need to fire this
        # error when old minions are asking for it
        if out != 'grains':
<<<<<<< HEAD
            log.error('Invalid outputter %s specified, falling back to nested', out)
=======
            log.error(
                'Invalid outputter %s specified, fall back to nested',
                out,
            )
>>>>>>> 4cdacb4c
        return outputters['nested']
    return outputters[out]


def out_format(data, out, opts=None, **kwargs):
    '''
    Return the formatted outputter string for the passed data
    '''
    return try_printout(data, out, opts, **kwargs)


def string_format(data, out, opts=None, **kwargs):
    '''
    Return the formatted outputter string, removing the ANSI escape sequences.
    '''
    raw_output = try_printout(data, out, opts, **kwargs)
    ansi_escape = re.compile(r'\x1b[^m]*m')
    return ansi_escape.sub('', raw_output)


def html_format(data, out, opts=None, **kwargs):
    '''
    Return the formatted string as HTML.
    '''
    ansi_escaped_string = string_format(data, out, opts, **kwargs)
    return ansi_escaped_string.replace(' ', '&nbsp;').replace('\n', '<br />')


def strip_esc_sequence(txt):
    '''
    Replace ESC (ASCII 27/Oct 33) to prevent unsafe strings
    from writing their own terminal manipulation commands
    '''
    if isinstance(txt, six.string_types):
        try:
            return txt.replace('\033', '?')
        except UnicodeDecodeError:
            return txt.replace(str('\033'), str('?'))  # future lint: disable=blacklisted-function
    else:
        return txt<|MERGE_RESOLUTION|>--- conflicted
+++ resolved
@@ -193,14 +193,10 @@
         # Since the grains outputter was removed we don't need to fire this
         # error when old minions are asking for it
         if out != 'grains':
-<<<<<<< HEAD
-            log.error('Invalid outputter %s specified, falling back to nested', out)
-=======
             log.error(
                 'Invalid outputter %s specified, fall back to nested',
                 out,
             )
->>>>>>> 4cdacb4c
         return outputters['nested']
     return outputters[out]
 
