--- conflicted
+++ resolved
@@ -181,25 +181,6 @@
 
         if not options.timeout is None:
             opts['timeout'] = int(options.timeout)
-<<<<<<< HEAD
-        opts['static'] = options.static
-        opts['verbose'] = options.verbose
-        opts['batch'] = options.batch
-        opts['pcre'] = options.pcre
-        opts['list'] = options.list_
-        opts['grain'] = options.grain
-        opts['grain_pcre'] = options.grain_pcre
-        opts['exsel'] = options.exsel
-        opts['nodegroup'] = options.nodegroup
-        opts['compound'] = options.compound
-        opts['return'] = options.return_
-        opts['conf_file'] = options.conf_file
-        opts['raw_out'] = options.raw_out
-        opts['txt_out'] = options.txt_out
-        opts['yaml_out'] = options.yaml_out
-        opts['json_out'] = options.json_out
-=======
->>>>>>> f0d05c13
 
         if options.query:
             opts['query'] = options.query
