--- conflicted
+++ resolved
@@ -83,11 +83,7 @@
             global access, copy, readdir, rmdir, truncate, replace, search
             global _binary_replace, _get_bkroot, list_backups, restore_backup
             global blockreplace, prepend, seek_read, seek_write, rename, lstat
-<<<<<<< HEAD
-            global path_exists_glob, _mkstemp_copy
-=======
-            global path_exists_glob, comment, uncomment
->>>>>>> b99484fd
+            global path_exists_glob, comment, uncomment, _mkstemp_copy
 
             replace = _namespaced_function(replace, globals())
             search = _namespaced_function(search, globals())
@@ -137,12 +133,9 @@
             rename = _namespaced_function(rename, globals())
             lstat = _namespaced_function(lstat, globals())
             path_exists_glob = _namespaced_function(path_exists_glob, globals())
-<<<<<<< HEAD
-            _mkstemp_copy = _namespaced_function(_mkstemp_copy, globals())
-=======
             comment = _namespaced_function(comment, globals())
             uncomment = _namespaced_function(uncomment, globals())
->>>>>>> b99484fd
+            _mkstemp_copy = _namespaced_function(_mkstemp_copy, globals())
 
             return __virtualname__
     return False
