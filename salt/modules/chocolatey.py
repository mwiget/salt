# -*- coding: utf-8 -*-
'''
A dead simple module wrapping calls to the Chocolatey package manager
(http://chocolatey.org)

.. versionadded:: 2014.1.0
'''
from __future__ import absolute_import

# Import python libs
import logging
import os.path
import re
import tempfile
from distutils.version import LooseVersion as _LooseVersion  # pylint: disable=import-error,no-name-in-module

# Import salt libs
import salt.utils
from salt.exceptions import CommandExecutionError, CommandNotFoundError


log = logging.getLogger(__name__)

__func_alias__ = {
    'list_': 'list'
}


def __virtual__():
    '''
    Confirm this module is on a Windows system running Vista or later.

    While it is possible to make Chocolatey run under XP and Server 2003 with
    an awful lot of hassle (e.g. SSL is completely broken), the PowerShell shim
    for simulating UAC forces a GUI prompt, and is not compatible with
    salt-minion running as SYSTEM.
    '''
    if not salt.utils.is_windows():
        return False
    elif __grains__['osrelease'] in ('XP', '2003Server'):
        return False
    return 'chocolatey'


def _clear_context(context):
    '''
    Clear variables stored in __context__. Run this function when a new version
    of chocolatey is installed.
    '''
    for var in (x for x in __context__ if x.startswith('chocolatey.')):
        context.pop(var)


def _yes(context):
    '''
    Returns ['--yes'] if on v0.9.9.0 or later, otherwise returns an empty list
    '''
    if 'chocolatey._yes' in __context__:
        return context['chocolatey._yes']
    if _LooseVersion(chocolatey_version()) >= _LooseVersion('0.9.9'):
        answer = ['--yes']
    else:
        answer = []
    context['chocolatey._yes'] = answer
    return answer


def _find_chocolatey(context, salt):
    '''
    Returns the full path to chocolatey.bat on the host.
    '''
    if 'chocolatey._path' in context:
        return context['chocolatey._path']
    choc_defaults = ['C:\\Chocolatey\\bin\\chocolatey.bat',
                        'C:\\ProgramData\\Chocolatey\\bin\\chocolatey.exe', ]

    choc_path = salt['cmd.which']('chocolatey.exe')
    if not choc_path:
        for choc_dir in choc_defaults:
            if salt['cmd.has_exec'](choc_dir):
                choc_path = choc_dir
    if not choc_path:
        err = ('Chocolatey not installed. Use chocolatey.bootstrap to '
                'install the Chocolatey package manager.')
        log.error(err)
        raise CommandExecutionError(err)
    context['chocolatey._path'] = choc_path
    return choc_path


def chocolatey_version():
    '''
    .. versionadded:: 2014.7.0

    Returns the version of Chocolatey installed on the minion.

    CLI Example:

    .. code-block:: bash

        salt '*' chocolatey.chocolatey_version
    '''
    if 'chocolatey._version' in __context__:
        return __context__['chocolatey._version']
    cmd = [_find_chocolatey(__context__, __salt__), 'help']
    out = __salt__['cmd.run'](cmd, python_shell=False)
    for line in out.splitlines():
        line = line.lower()
        if line.startswith('chocolatey v'):
            __context__['chocolatey._version'] = line[12:]
            return __context__['chocolatey._version']
        elif line.startswith('version: '):
            try:
                __context__['chocolatey._version'] = \
                    line.split(None, 1)[-1].strip("'")
                return __context__['chocolatey._version']
            except Exception:
                pass
    raise CommandExecutionError('Unable to determine Chocolatey version')


def bootstrap(force=False):
    '''
    Download and install the latest version of the Chocolatey package manager
    via the official bootstrap.

    Chocolatey requires Windows PowerShell and the .NET v4.0 runtime. Depending
    on the host's version of Windows, chocolatey.bootstrap will attempt to
    ensure these prerequisites are met by downloading and executing the
    appropriate installers from Microsoft.

    Note that if PowerShell is installed, you may have to restart the host
    machine for Chocolatey to work.

    force
        Run the bootstrap process even if Chocolatey is found in the path.

    CLI Example:

    .. code-block:: bash

        salt '*' chocolatey.bootstrap
        salt '*' chocolatey.bootstrap force=True
    '''
    # Check if Chocolatey is already present in the path
    try:
        choc_path = _find_chocolatey(__context__, __salt__)
    except CommandExecutionError:
        choc_path = None
    if choc_path and not force:
        return 'Chocolatey found at {0}'.format(choc_path)

    # The following lookup tables are required to determine the correct
    # download required to install PowerShell. That's right, there's more
    # than one! You're welcome.
    ps_downloads = {
        ('Vista', 'x86'): 'http://download.microsoft.com/download/A/7/5/A75BC017-63CE-47D6-8FA4-AFB5C21BAC54/Windows6.0-KB968930-x86.msu',
        ('Vista', 'AMD64'): 'http://download.microsoft.com/download/3/C/8/3C8CF51E-1D9D-4DAA-AAEA-5C48D1CD055C/Windows6.0-KB968930-x64.msu',
        ('2008Server', 'x86'): 'http://download.microsoft.com/download/F/9/E/F9EF6ACB-2BA8-4845-9C10-85FC4A69B207/Windows6.0-KB968930-x86.msu',
        ('2008Server', 'AMD64'): 'http://download.microsoft.com/download/2/8/6/28686477-3242-4E96-9009-30B16BED89AF/Windows6.0-KB968930-x64.msu'
    }

    # It took until .NET v4.0 for Microsoft got the hang of making installers,
    # this should work under any version of Windows
    net4_url = 'http://download.microsoft.com/download/1/B/E/1BE39E79-7E39-46A3-96FF-047F95396215/dotNetFx40_Full_setup.exe'

    temp_dir = tempfile.gettempdir()

    # Check if PowerShell is installed. This should be the case for every
    # Windows release following Server 2008.
    ps_path = 'C:\\Windows\\SYSTEM32\\WindowsPowerShell\\v1.0\\powershell.exe'

    if not __salt__['cmd.has_exec'](ps_path):
        if (__grains__['osrelease'], __grains__['cpuarch']) in ps_downloads:
            # Install the appropriate release of PowerShell v2.0
            url = ps_downloads[(__grains__['osrelease'], __grains__['cpuarch'])]
            dest = os.path.join(temp_dir, 'powershell.exe')
            __salt__['cp.get_url'](url, dest)
            cmd = [dest, '/quiet', '/norestart']
            result = __salt__['cmd.run_all'](cmd, python_shell=False)
            if result['retcode'] != 0:
                err = ('Installing Windows PowerShell failed. Please run the '
                       'installer GUI on the host to get a more specific '
                       'reason.')
                log.error(err)
                raise CommandExecutionError(err)
        else:
            err = 'Windows PowerShell not found'
            log.error(err)
            raise CommandNotFoundError(err)

    # Run the .NET Framework 4 web installer
    dest = os.path.join(temp_dir, 'dotnet4.exe')
    __salt__['cp.get_url'](net4_url, dest)
    cmd = [dest, '/q', '/norestart']
    result = __salt__['cmd.run_all'](cmd, python_shell=False)
    if result['retcode'] != 0:
        err = ('Installing .NET v4.0 failed. Please run the installer GUI on '
               'the host to get a more specific reason.')
        log.error(err)
        raise CommandExecutionError(err)

    # Run the Chocolatey bootstrap.
    cmd = (
        '{0} -NoProfile -ExecutionPolicy unrestricted '
        '-Command "iex ((new-object net.webclient).'
        'DownloadString(\'https://chocolatey.org/install.ps1\'))" '
        '&& SET PATH=%PATH%;%systemdrive%\\chocolatey\\bin'
        .format(ps_path)
    )
    result = __salt__['cmd.run_all'](cmd, python_shell=True)

    if result['retcode'] != 0:
        err = 'Bootstrapping Chocolatey failed: {0}'.format(result['stderr'])
        log.error(err)
        raise CommandExecutionError(err)

    return result['stdout']


def list_(narrow=None,
          all_versions=False,
          pre_versions=False,
          source=None,
          local_only=False):
    '''
    Instructs Chocolatey to pull a vague package list from the repository.

    narrow
        Term used to narrow down results. Searches against name/description/tag.

    all_versions
        Display all available package versions in results. Defaults to False.

    pre_versions
        Display pre-release packages in results. Defaults to False.

    source
        Chocolatey repository (directory, share or remote URL feed) the package
        comes from. Defaults to the official Chocolatey feed.

    local_only
        Display packages only installed locally

    CLI Example:

    .. code-block:: bash

        salt '*' chocolatey.list <narrow>
        salt '*' chocolatey.list <narrow> all_versions=True
    '''
    choc_path = _find_chocolatey(__context__, __salt__)
    cmd = [choc_path, 'list']
    if narrow:
        cmd.append(narrow)
    if salt.utils.is_true(all_versions):
        cmd.append('-AllVersions')
    if salt.utils.is_true(pre_versions):
        cmd.append('-Prerelease')
    if source:
        cmd.extend(['-Source', source])
    if local_only:
        cmd.extend(['-localonly'])

    result = __salt__['cmd.run_all'](cmd, python_shell=False)

    if result['retcode'] != 0:
        err = 'Running chocolatey failed: {0}'.format(result['stderr'])
        log.error(err)
        raise CommandExecutionError(err)

    ret = {}
    pkg_re = re.compile(r'(\S+)\s+(\S+)')
    for line in result['stdout'].split('\n'):
        if line.startswith("No packages"):
            return ret
        for name, ver in pkg_re.findall(line):
            if name not in ret:
                ret[name] = []
            ret[name].append(ver)

    return ret


def list_webpi():
    '''
    Instructs Chocolatey to pull a full package list from the Microsoft Web PI
    repository.

    CLI Example:

    .. code-block:: bash

        salt '*' chocolatey.list_webpi
    '''
    choc_path = _find_chocolatey(__context__, __salt__)
    cmd = [choc_path, 'list', '-Source', 'webpi']
    result = __salt__['cmd.run_all'](cmd, python_shell=False)

    if result['retcode'] != 0:
        err = 'Running chocolatey failed: {0}'.format(result['stderr'])
        log.error(err)
        raise CommandExecutionError(err)

    return result['stdout']


def list_windowsfeatures():
    '''
    Instructs Chocolatey to pull a full package list from the Windows Features
    list, via the Deployment Image Servicing and Management tool.

    CLI Example:

    .. code-block:: bash

        salt '*' chocolatey.list_windowsfeatures
    '''
    choc_path = _find_chocolatey(__context__, __salt__)
    cmd = [choc_path, 'list', '-Source', 'windowsfeatures']
    result = __salt__['cmd.run_all'](cmd, python_shell=False)

    if result['retcode'] != 0:
        err = 'Running chocolatey failed: {0}'.format(result['stderr'])
        log.error(err)
        raise CommandExecutionError(err)

    return result['stdout']


def install(name,
            version=None,
            source=None,
            force=False,
            install_args=None,
            override_args=False,
            force_x86=False,
            package_args=None):
    '''
    Instructs Chocolatey to install a package.

    name
        The name of the package to be installed. Only accepts a single argument.

    version
        Install a specific version of the package. Defaults to latest version.

    source
        Chocolatey repository (directory, share or remote URL feed) the package
        comes from. Defaults to the official Chocolatey feed.

    force
        Reinstall the current version of an existing package.

    install_args
        A list of install arguments you want to pass to the installation process
        i.e product key or feature list

    override_args
        Set to true if you want to override the original install arguments (for the native installer)
         in the package and use your own. When this is set to False install_args will be appended to the end of the
         default arguments

    force_x86
        Force x86 (32bit) installation on 64 bit systems. Defaults to false.

    package_args
        A list of arguments you want to pass to the package

    CLI Example:

    .. code-block:: bash

        salt '*' chocolatey.install <package name>
        salt '*' chocolatey.install <package name> version=<package version>
        salt '*' chocolatey.install <package name> install_args=<args> override_args=True
    '''
    choc_path = _find_chocolatey(__context__, __salt__)
    # chocolatey helpfully only supports a single package argument
    cmd = [choc_path, 'install', name]
    if version:
        cmd.extend(['-Version', version])
    if source:
        cmd.extend(['-Source', source])
    if salt.utils.is_true(force):
        cmd.extend(['-Force'])
    if install_args:
        cmd.extend(['-InstallArguments', install_args])
    if override_args:
        cmd.extend(['-OverrideArguments'])
    if force_x86:
        cmd.extend(['-forcex86'])
<<<<<<< HEAD
    if package_args:
        cmd.extend(['-PackageParameters', package_args])
    cmd.extend(_yes())
=======
    cmd.extend(_yes(__context__))
>>>>>>> 7b50807a
    result = __salt__['cmd.run_all'](cmd, python_shell=False)

    if result['retcode'] != 0:
        err = 'Running chocolatey failed: {0}'.format(result['stderr'])
        log.error(err)
        raise CommandExecutionError(err)
    elif name == 'chocolatey':
        _clear_context(__context__)

    return result['stdout']


def install_cygwin(name, install_args=None, override_args=False):
    '''
    Instructs Chocolatey to install a package via Cygwin.

    name
        The name of the package to be installed. Only accepts a single argument.

    install_args
        A list of install arguments you want to pass to the installation process
        i.e product key or feature list

    override_args
        Set to true if you want to override the original install arguments (for the native installer)
         in the package and use your own. When this is set to False install_args will be appended to the end of the
         default arguments

    CLI Example:

    .. code-block:: bash

        salt '*' chocolatey.install_cygwin <package name>
        salt '*' chocolatey.install_cygwin <package name> install_args=<args> override_args=True
    '''
    choc_path = _find_chocolatey(__context__, __salt__)
    cmd = [choc_path, 'cygwin', name]
    if install_args:
        cmd.extend(['-InstallArguments', install_args])
    if override_args:
        cmd.extend(['-OverrideArguments'])
    cmd.extend(_yes(__context__))
    result = __salt__['cmd.run_all'](cmd, python_shell=False)

    if result['retcode'] != 0:
        err = 'Running chocolatey failed: {0}'.format(result['stderr'])
        log.error(err)
        raise CommandExecutionError(err)

    return result['stdout']


def install_gem(name, version=None, install_args=None, override_args=False):
    '''
    Instructs Chocolatey to install a package via Ruby's Gems.

    name
        The name of the package to be installed. Only accepts a single argument.

    version
        Install a specific version of the package. Defaults to latest version
        available.

    install_args
        A list of install arguments you want to pass to the installation process
        i.e product key or feature list

    override_args
        Set to true if you want to override the original install arguments (for the native installer)
         in the package and use your own. When this is set to False install_args will be appended to the end of the
         default arguments


    CLI Example:

    .. code-block:: bash

        salt '*' chocolatey.install_gem <package name>
        salt '*' chocolatey.install_gem <package name> version=<package version>
        salt '*' chocolatey.install_gem <package name> install_args=<args> override_args=True
    '''
    choc_path = _find_chocolatey(__context__, __salt__)
    cmd = [choc_path, 'gem', name]
    if version:
        cmd.extend(['-Version', version])
    if install_args:
        cmd.extend(['-InstallArguments', install_args])
    if override_args:
        cmd.extend(['-OverrideArguments'])
    cmd.extend(_yes(__context__))
    result = __salt__['cmd.run_all'](cmd, python_shell=False)

    if result['retcode'] != 0:
        err = 'Running chocolatey failed: {0}'.format(result['stderr'])
        log.error(err)
        raise CommandExecutionError(err)

    return result['stdout']


def install_missing(name, version=None, source=None):
    '''
    Instructs Chocolatey to install a package if it doesn't already exist.

    .. versionchanged:: 2014.7.0
        If the minion has Chocolatey >= 0.9.8.24 installed, this function calls
        :mod:`chocolatey.install <salt.modules.chocolatey.install>` instead, as
        ``installmissing`` is deprecated as of that version and will be removed
        in Chocolatey 1.0.

    name
        The name of the package to be installed. Only accepts a single argument.

    version
        Install a specific version of the package. Defaults to latest version
        available.

    source
        Chocolatey repository (directory, share or remote URL feed) the package
        comes from. Defaults to the official Chocolatey feed.

    CLI Example:

    .. code-block:: bash

        salt '*' chocolatey.install_missing <package name>
        salt '*' chocolatey.install_missing <package name> version=<package version>
    '''
    choc_path = _find_chocolatey(__context__, __salt__)
    if _LooseVersion(chocolatey_version()) >= _LooseVersion('0.9.8.24'):
        log.warning('installmissing is deprecated, using install')
        return install(name, version=version)

    # chocolatey helpfully only supports a single package argument
    cmd = [choc_path, 'installmissing', name]
    if version:
        cmd.extend(['-Version', version])
    if source:
        cmd.extend(['-Source', source])
    # Shouldn't need this as this code should never run on v0.9.9 and newer
    cmd.extend(_yes(__context__))
    result = __salt__['cmd.run_all'](cmd, python_shell=False)

    if result['retcode'] != 0:
        err = 'Running chocolatey failed: {0}'.format(result['stderr'])
        log.error(err)
        raise CommandExecutionError(err)

    return result['stdout']


def install_python(name, version=None, install_args=None, override_args=False):
    '''
    Instructs Chocolatey to install a package via Python's easy_install.

    name
        The name of the package to be installed. Only accepts a single argument.

    version
        Install a specific version of the package. Defaults to latest version
        available.

    install_args
        A list of install arguments you want to pass to the installation process
        i.e product key or feature list

    override_args
        Set to true if you want to override the original install arguments (for the native installer)
         in the package and use your own. When this is set to False install_args will be appended to the end of the
         default arguments

    CLI Example:

    .. code-block:: bash

        salt '*' chocolatey.install_python <package name>
        salt '*' chocolatey.install_python <package name> version=<package version>
        salt '*' chocolatey.install_python <package name> install_args=<args> override_args=True
    '''
    choc_path = _find_chocolatey(__context__, __salt__)
    cmd = [choc_path, 'python', name]
    if version:
        cmd.extend(['-Version', version])
    if install_args:
        cmd.extend(['-InstallArguments', install_args])
    if override_args:
        cmd.extend(['-OverrideArguments'])
    cmd.extend(_yes(__context__))
    result = __salt__['cmd.run_all'](cmd, python_shell=False)

    if result['retcode'] != 0:
        err = 'Running chocolatey failed: {0}'.format(result['stderr'])
        log.error(err)
        raise CommandExecutionError(err)

    return result['stdout']


def install_windowsfeatures(name):
    '''
    Instructs Chocolatey to install a Windows Feature via the Deployment Image
    Servicing and Management tool.

    name
        The name of the feature to be installed. Only accepts a single argument.

    CLI Example:

    .. code-block:: bash

        salt '*' chocolatey.install_windowsfeatures <package name>
    '''
    choc_path = _find_chocolatey(__context__, __salt__)
    cmd = [choc_path, 'windowsfeatures', name]
    cmd.extend(_yes(__context__))
    result = __salt__['cmd.run_all'](cmd, python_shell=False)

    if result['retcode'] != 0:
        err = 'Running chocolatey failed: {0}'.format(result['stderr'])
        log.error(err)
        raise CommandExecutionError(err)

    return result['stdout']


def install_webpi(name, install_args=None, override_args=False):
    '''
    Instructs Chocolatey to install a package via the Microsoft Web PI service.

    name
        The name of the package to be installed. Only accepts a single argument.

    install_args
        A list of install arguments you want to pass to the installation process
        i.e product key or feature list

    override_args
        Set to true if you want to override the original install arguments (for the native installer)
         in the package and use your own. When this is set to False install_args will be appended to the end of the
         default arguments

    CLI Example:

    .. code-block:: bash

        salt '*' chocolatey.install_webpi <package name>
        salt '*' chocolatey.install_webpi <package name> install_args=<args> override_args=True
    '''
    choc_path = _find_chocolatey(__context__, __salt__)
    cmd = [choc_path, 'webpi', name]
    if install_args:
        cmd.extend(['-InstallArguments', install_args])
    if override_args:
        cmd.extend(['-OverrideArguments'])
    cmd.extend(_yes(__context__))
    result = __salt__['cmd.run_all'](cmd, python_shell=False)

    if result['retcode'] != 0:
        err = 'Running chocolatey failed: {0}'.format(result['stderr'])
        log.error(err)
        raise CommandExecutionError(err)

    return result['stdout']


def uninstall(name, version=None, uninstall_args=None, override_args=False):
    '''
    Instructs Chocolatey to uninstall a package.

    name
        The name of the package to be uninstalled. Only accepts a single argument.

    version
        Uninstalls a specific version of the package. Defaults to latest version
        installed.

    uninstall_args
        A list of uninstall arguments you want to pass to the uninstallation process
        i.e product key or feature list

    override_args
        Set to true if you want to override the original uninstall arguments (for the native uninstaller)
         in the package and use your own. When this is set to False uninstall_args will be appended to the end of the
         default arguments

    CLI Example:

    .. code-block:: bash

        salt '*' chocolatey.uninstall <package name>
        salt '*' chocolatey.uninstall <package name> version=<package version>
        salt '*' chocolatey.uninstall <package name> version=<package version> uninstall_args=<args> override_args=True
    '''
    choc_path = _find_chocolatey(__context__, __salt__)
    # chocolatey helpfully only supports a single package argument
    cmd = [choc_path, 'uninstall', name]
    if version:
        cmd.extend(['-Version', version])
    if uninstall_args:
        cmd.extend(['-UninstallArguments', uninstall_args])
    if override_args:
        cmd.extend(['-OverrideArguments'])
    cmd.extend(_yes(__context__))
    result = __salt__['cmd.run_all'](cmd, python_shell=False)

    if result['retcode'] != 0:
        err = 'Running chocolatey failed: {0}'.format(result['stderr'])
        log.error(err)
        raise CommandExecutionError(err)

    return result['stdout']


def update(name, source=None, pre_versions=False):
    '''
    Instructs Chocolatey to update packages on the system.

    name
        The name of the package to update, or "all" to update everything
        installed on the system.

    source
        Chocolatey repository (directory, share or remote URL feed) the package
        comes from. Defaults to the official Chocolatey feed.

    pre_versions
        Include pre-release packages in comparison. Defaults to False.

    CLI Example:

    .. code-block:: bash

        salt "*" chocolatey.update all
        salt "*" chocolatey.update <package name> pre_versions=True
    '''
    # chocolatey helpfully only supports a single package argument
    choc_path = _find_chocolatey(__context__, __salt__)
    cmd = [choc_path, 'update', name]
    if source:
        cmd.extend(['-Source', source])
    if salt.utils.is_true(pre_versions):
        cmd.append('-PreRelease')
    cmd.extend(_yes(__context__))
    result = __salt__['cmd.run_all'](cmd, python_shell=False)

    if result['retcode'] != 0:
        err = 'Running chocolatey failed: {0}'.format(result['stderr'])
        log.error(err)
        raise CommandExecutionError(err)

    return result['stdout']


def version(name, check_remote=False, source=None, pre_versions=False):
    '''
    Instructs Chocolatey to check an installed package version, and optionally
    compare it to one available from a remote feed.

    name
        The name of the package to check.

    check_remote
        Get the version number of the latest package from the remote feed.
        Defaults to False.

    source
        Chocolatey repository (directory, share or remote URL feed) the package
        comes from. Defaults to the official Chocolatey feed.

    pre_versions
        Include pre-release packages in comparison. Defaults to False.

    CLI Example:

    .. code-block:: bash

        salt "*" chocolatey.version <package name>
        salt "*" chocolatey.version <package name> check_remote=True
    '''
    choc_path = _find_chocolatey(__context__, __salt__)
    if not choc_path:
        err = 'Chocolatey not installed. Use chocolatey.bootstrap to install the Chocolatey package manager.'
        log.error(err)
        raise CommandExecutionError(err)

    cmd = [choc_path, 'version', name]
    if not salt.utils.is_true(check_remote):
        cmd.append('-LocalOnly')
    if salt.utils.is_true(pre_versions):
        cmd.append('-Prerelease')
    if source:
        cmd.extend(['-Source', source])

    result = __salt__['cmd.run_all'](cmd, python_shell=False)

    if result['retcode'] != 0:
        err = 'Running chocolatey failed: {0}'.format(result['stderr'])
        log.error(err)
        raise CommandExecutionError(err)

    ret = {}

    # the next bit is to deal with the stupid default PowerShell formatting.
    # printing two value pairs is shown in columns, whereas printing six
    # pairs is shown in rows...
    if not salt.utils.is_true(check_remote):
        ver_re = re.compile(r'(\S+)\s+(.+)')
        for line in result['stdout'].split('\n'):
            for name, ver in ver_re.findall(line):
                ret['name'] = name
                ret['found'] = ver
    else:
        ver_re = re.compile(r'(\S+)\s+:\s*(.*)')
        for line in result['stdout'].split('\n'):
            for key, value in ver_re.findall(line):
                ret[key] = value

    return ret<|MERGE_RESOLUTION|>--- conflicted
+++ resolved
@@ -390,13 +390,9 @@
         cmd.extend(['-OverrideArguments'])
     if force_x86:
         cmd.extend(['-forcex86'])
-<<<<<<< HEAD
     if package_args:
         cmd.extend(['-PackageParameters', package_args])
-    cmd.extend(_yes())
-=======
     cmd.extend(_yes(__context__))
->>>>>>> 7b50807a
     result = __salt__['cmd.run_all'](cmd, python_shell=False)
 
     if result['retcode'] != 0:
