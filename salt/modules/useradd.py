--- conflicted
+++ resolved
@@ -322,19 +322,11 @@
     pre_info = info(name)
     if home == pre_info['home']:
         return True
-<<<<<<< HEAD
     cmd = 'usermod -d {0} '.format(home)
     if persist and __grains__['kernel'] != 'OpenBSD':
         cmd += ' -m '
     cmd += name
-    __salt__['cmd.run'](cmd)
-=======
-    cmd = ['usermod', '-d', home]
-    if persist:
-        cmd.append('-m')
-    cmd.append(name)
-    __salt__['cmd.run'](cmd, python_shell=False)
->>>>>>> 7550c76a
+    __salt__['cmd.run'](cmd, python_shell=False)
     post_info = info(name)
     if post_info['home'] != pre_info['home']:
         return post_info['home'] == home
@@ -357,7 +349,6 @@
     ugrps = set(list_groups(name))
     if ugrps == set(groups):
         return True
-<<<<<<< HEAD
     cmd = 'usermod '
     if __grains__['kernel'] != 'OpenBSD':
         if append:
@@ -370,7 +361,7 @@
     if __grains__['kernel'] != 'OpenBSD':
         cmd += '-G '
     cmd += '"{0}" {1}'.format(','.join(groups), name)
-    cmdret = __salt__['cmd.run_all'](cmd)
+    cmdret = __salt__['cmd.run_all'](cmd, python_shell=False)
     ret = not cmdret['retcode']
     # try to fallback on gpasswd to add user to localgroups
     # for old lib-pamldap support
@@ -379,26 +370,9 @@
             ret = True
             for group in groups:
                 cmd = 'gpasswd -a {0} {1}'.format(name, group)
-                cmdret = __salt__['cmd.run_all'](cmd)
+                cmdret = __salt__['cmd.run_all'](cmd, python_shell=False)
                 if cmdret['retcode']:
                     ret = False
-=======
-    cmd = ['usermod']
-    if append:
-        cmd.append('-a')
-    cmd.extend(['-G', ','.join(groups), name])
-    cmdret = __salt__['cmd.run_all'](cmd, python_shell=False)
-    ret = not cmdret['retcode']
-    # try to fallback on gpasswd to add user to localgroups
-    # for old lib-pamldap support
-    if not ret and ('not found in' in cmdret['stderr']):
-        ret = True
-        for group in groups:
-            cmd = ['gpasswd', '-a', name, group]
-            cmdret = __salt__['cmd.run_all'](cmd, python_shell=False)
-            if cmdret['retcode']:
-                ret = False
->>>>>>> 7550c76a
     return ret
 
 
