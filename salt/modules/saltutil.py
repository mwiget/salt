--- conflicted
+++ resolved
@@ -1397,10 +1397,7 @@
     # TODO: move this into a channel function? Or auth?
     # create a channel again, this will force the key regen
     channel = salt.transport.client.ReqChannel.factory(__opts__)
-<<<<<<< HEAD
-=======
     channel.close()
->>>>>>> 4b898ed6
 
 
 def revoke_auth(preserve_minion_cache=False):
