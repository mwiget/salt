--- conflicted
+++ resolved
@@ -7,11 +7,8 @@
 '''
 
 # Import Python libs
-<<<<<<< HEAD
 from __future__ import absolute_import
-=======
 import copy as pycopy
->>>>>>> 8837d003
 import difflib
 import os
 import yaml
