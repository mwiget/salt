--- conflicted
+++ resolved
@@ -293,8 +293,7 @@
     return salt.utils.network.ip_addrs6(interface=interface,
                                         include_loopback=include_loopback)
 
-<<<<<<< HEAD
-ipaddrs6 = ip_addrs6
+ipaddrs6 = salt.utils.alias_function(ip_addrs6, 'ipaddrs6')
 
 
 def connect(host, port=None, **kwargs):
@@ -386,7 +385,4 @@
     ret['result'] = True
     ret['comment'] = 'Successfully connected to {0} ({1}) on {2} port {3}'\
         .format(host, _address[0], proto, port)
-    return ret
-=======
-ipaddrs6 = salt.utils.alias_function(ip_addrs6, 'ipaddrs6')
->>>>>>> b919f55f
+    return ret