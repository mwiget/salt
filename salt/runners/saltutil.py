--- conflicted
+++ resolved
@@ -38,7 +38,6 @@
     '''
     log.debug('Syncing all')
     ret = {}
-<<<<<<< HEAD
     ret['modules'] = sync_modules(saltenv=saltenv, extmod_whitelist=extmod_whitelist, extmod_blacklist=extmod_blacklist)
     ret['states'] = sync_states(saltenv=saltenv, extmod_whitelist=extmod_whitelist, extmod_blacklist=extmod_blacklist)
     ret['grains'] = sync_grains(saltenv=saltenv, extmod_whitelist=extmod_whitelist, extmod_blacklist=extmod_blacklist)
@@ -57,22 +56,7 @@
     ret['utils'] = sync_utils(saltenv=saltenv, extmod_whitelist=extmod_whitelist, extmod_blacklist=extmod_blacklist)
     ret['sdb'] = sync_sdb(saltenv=saltenv, extmod_whitelist=extmod_whitelist, extmod_blacklist=extmod_blacklist)
     ret['cache'] = sync_cache(saltenv=saltenv, extmod_whitelist=extmod_whitelist, extmod_blacklist=extmod_blacklist)
-=======
-    ret['modules'] = sync_modules(saltenv=saltenv)
-    ret['states'] = sync_states(saltenv=saltenv)
-    ret['grains'] = sync_grains(saltenv=saltenv)
-    ret['renderers'] = sync_renderers(saltenv=saltenv)
-    ret['returners'] = sync_returners(saltenv=saltenv)
-    ret['output'] = sync_output(saltenv=saltenv)
-    ret['proxymodules'] = sync_proxymodules(saltenv=saltenv)
-    ret['runners'] = sync_runners(saltenv=saltenv)
-    ret['wheel'] = sync_wheel(saltenv=saltenv)
-    ret['engines'] = sync_engines(saltenv=saltenv)
-    ret['queues'] = sync_queues(saltenv=saltenv)
-    ret['pillar'] = sync_pillar(saltenv=saltenv)
-    ret['utils'] = sync_utils(saltenv=saltenv)
     ret['tops'] = sync_tops(saltenv=saltenv)
->>>>>>> 3eb8e0ba
     return ret
 
 
@@ -386,7 +370,6 @@
 
         salt-run saltutil.sync_utils
     '''
-<<<<<<< HEAD
     return salt.utils.extmods.sync(__opts__, 'utils', saltenv=saltenv, extmod_whitelist=extmod_whitelist,
                                    extmod_blacklist=extmod_blacklist)[0]
 
@@ -396,8 +379,25 @@
     .. versionadded:: Nitrogen
 
     Sync utils modules from ``salt://_sdb`` to the master
-=======
-    return salt.utils.extmods.sync(__opts__, 'utils', saltenv=saltenv)[0]
+
+    saltenv : base
+        The fileserver environment from which to sync. To sync from more than
+        one environment, pass a comma-separated list.
+
+    extmod_whitelist : None
+        comma-seperated list of modules to sync
+
+    extmod_blacklist : None
+        comma-seperated list of modules to blacklist based on type
+
+    CLI Example:
+
+    .. code-block:: bash
+
+        salt-run saltutil.sync_sdb
+    '''
+    return salt.utils.extmods.sync(__opts__, 'sdb', saltenv=saltenv, extmod_whitelist=extmod_whitelist,
+                                   extmod_blacklist=extmod_blacklist)[0]
 
 
 def sync_tops(saltenv='base'):
@@ -405,27 +405,18 @@
     .. versionadded:: 2016.3.7,2016.11.4,Nitrogen
 
     Sync master_tops modules from ``salt://_tops`` to the master
->>>>>>> 3eb8e0ba
-
-    saltenv : base
-        The fileserver environment from which to sync. To sync from more than
-        one environment, pass a comma-separated list.
-
-<<<<<<< HEAD
-    extmod_whitelist : None
-        comma-seperated list of modules to sync
-
-    extmod_blacklist : None
-        comma-seperated list of modules to blacklist based on type
-
-    CLI Example:
-
-    .. code-block:: bash
-
-        salt-run saltutil.sync_sdb
-    '''
-    return salt.utils.extmods.sync(__opts__, 'sdb', saltenv=saltenv, extmod_whitelist=extmod_whitelist,
-                                   extmod_blacklist=extmod_blacklist)[0]
+
+    saltenv : base
+        The fileserver environment from which to sync. To sync from more than
+        one environment, pass a comma-separated list.
+
+    CLI Example:
+
+    .. code-block:: bash
+
+        salt-run saltutil.sync_tops
+    '''
+    return salt.utils.extmods.sync(__opts__, 'tops', saltenv=saltenv)[0]
 
 
 def sync_cache(saltenv='base', extmod_whitelist=None, extmod_blacklist=None):
@@ -444,19 +435,11 @@
     extmod_blacklist : None
         comma-seperated list of modules to blacklist based on type
 
-=======
->>>>>>> 3eb8e0ba
-    CLI Example:
-
-    .. code-block:: bash
-
-<<<<<<< HEAD
+    CLI Example:
+
+    .. code-block:: bash
+
         salt-run saltutil.sync_cache
     '''
     return salt.utils.extmods.sync(__opts__, 'cache', saltenv=saltenv, extmod_whitelist=extmod_whitelist,
-                                   extmod_blacklist=extmod_blacklist)[0]
-=======
-        salt-run saltutil.sync_tops
-    '''
-    return salt.utils.extmods.sync(__opts__, 'tops', saltenv=saltenv)[0]
->>>>>>> 3eb8e0ba
+                                   extmod_blacklist=extmod_blacklist)[0]