--- conflicted
+++ resolved
@@ -16,12 +16,8 @@
     def setUp(self):
         '''
         '''
-<<<<<<< HEAD
         self.run_function('beacons.reset', f_timeout=300)
-=======
-        self.run_function('beacons.reset')
         self.wait_for_all_jobs()
->>>>>>> 4f400598
 
     def tearDown(self):
         self.run_function('beacons.reset', f_timeout=300)
