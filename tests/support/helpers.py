# -*- coding: utf-8 -*-
'''
    :copyright: Copyright 2013-2017 by the SaltStack Team, see AUTHORS for more details.
    :license: Apache 2.0, see LICENSE for more details.


    tests.support.helpers
    ~~~~~~~~~~~~~~~~~~~~~

    Test support helpers
'''
# pylint: disable=repr-flag-used-in-string,wrong-import-order

# Import Python libs
from __future__ import absolute_import, print_function, unicode_literals
import base64
import errno
import fnmatch
import functools
import inspect
import logging
import os
import random
import shutil
import signal
import socket
import string
import subprocess
import sys
import tempfile
import textwrap
import threading
import time
import tornado.ioloop
import tornado.web
import types

# Import 3rd-party libs
import psutil  # pylint: disable=3rd-party-module-not-gated
from salt.ext import six
from salt.ext.six.moves import range, builtins  # pylint: disable=import-error,redefined-builtin
from pytestsalt.utils import get_unused_localhost_port

# Import Salt Tests Support libs
from tests.support.unit import skip, _id, SkipTest
from tests.support.mock import patch
from tests.support.runtests import RUNTIME_VARS

# Import Salt libs
import salt.utils.files
import salt.utils.platform
import salt.utils.stringutils

if salt.utils.platform.is_windows():
    import salt.utils.win_functions

log = logging.getLogger(__name__)

HAS_SYMLINKS = None


def no_symlinks():
    '''
    Check if git is installed and has symlinks enabled in the configuration.
    '''
    global HAS_SYMLINKS
    if HAS_SYMLINKS is not None:
        return not HAS_SYMLINKS
    output = ''
    try:
        output = subprocess.Popen(
            ['git', 'config', '--get', 'core.symlinks'],
            cwd=RUNTIME_VARS.TMP,
            stdout=subprocess.PIPE).communicate()[0]
    except OSError as exc:
        if exc.errno != errno.ENOENT:
            raise
    except subprocess.CalledProcessError:
        # git returned non-zero status
        pass
    HAS_SYMLINKS = False
    if output.strip() == 'true':
        HAS_SYMLINKS = True
    return not HAS_SYMLINKS


def destructiveTest(caller):
    '''
    Mark a test case as a destructive test for example adding or removing users
    from your system.

    .. code-block:: python

        class MyTestCase(TestCase):

            @destructiveTest
            def test_create_user(self):
                pass
    '''
    if inspect.isclass(caller):
        # We're decorating a class
        old_setup = getattr(caller, 'setUp', None)

        def setUp(self, *args, **kwargs):
            if os.environ.get('DESTRUCTIVE_TESTS', 'False').lower() == 'false':
                self.skipTest('Destructive tests are disabled')
            if old_setup is not None:
                old_setup(self, *args, **kwargs)
        caller.setUp = setUp
        return caller

    # We're simply decorating functions
    @functools.wraps(caller)
    def wrap(cls):
        if os.environ.get('DESTRUCTIVE_TESTS', 'False').lower() == 'false':
            cls.skipTest('Destructive tests are disabled')
        return caller(cls)
    return wrap


def expensiveTest(caller):
    '''
    Mark a test case as an expensive test, for example, a test which can cost
    money(Salt's cloud provider tests).

    .. code-block:: python

        class MyTestCase(TestCase):

            @expensiveTest
            def test_create_user(self):
                pass
    '''
    if inspect.isclass(caller):
        # We're decorating a class
        old_setup = getattr(caller, 'setUp', None)

        def setUp(self, *args, **kwargs):
            if os.environ.get('EXPENSIVE_TESTS', 'False').lower() == 'false':
                self.skipTest('Expensive tests are disabled')
            if old_setup is not None:
                old_setup(self, *args, **kwargs)
        caller.setUp = setUp
        return caller

    # We're simply decorating functions
    @functools.wraps(caller)
    def wrap(cls):
        if os.environ.get('EXPENSIVE_TESTS', 'False').lower() == 'false':
            cls.skipTest('Expensive tests are disabled')
        return caller(cls)
    return wrap


def flaky(caller=None, condition=True, attempts=4):
    '''
    Mark a test as flaky. The test will attempt to run five times,
    looking for a successful run. After an immediate second try,
    it will use an exponential backoff starting with one second.

    .. code-block:: python

        class MyTestCase(TestCase):

        @flaky
        def test_sometimes_works(self):
            pass
    '''
    if caller is None:
        return functools.partial(flaky, condition=condition, attempts=attempts)

    if isinstance(condition, bool) and condition is False:
        # Don't even decorate
        return caller
    elif callable(condition):
        if condition() is False:
            # Don't even decorate
            return caller

    if inspect.isclass(caller):
        attrs = [n for n in dir(caller) if n.startswith('test_')]
        for attrname in attrs:
            try:
                function = getattr(caller, attrname)
                if not inspect.isfunction(function) and not inspect.ismethod(function):
                    continue
                setattr(caller, attrname, flaky(caller=function, condition=condition, attempts=attempts))
            except Exception as exc:
                log.exception(exc)
                continue
        return caller

    @functools.wraps(caller)
    def wrap(cls):
        for attempt in range(0, attempts):
            try:
                if attempt > 0:
                    # Run through setUp again
                    # We only run it after the first iteration(>0) because the regular
                    # test runner will have already ran setUp the first time
                    setup = getattr(cls, 'setUp', None)
                    if callable(setup):
                        setup()
                return caller(cls)
            except SkipTest as exc:
                cls.skipTest(exc.args[0])
            except Exception as exc:
                exc_info = sys.exc_info()
                if isinstance(exc, SkipTest):
                    six.reraise(*exc_info)
                if not isinstance(exc, AssertionError) and log.isEnabledFor(logging.DEBUG):
                    log.exception(exc, exc_info=exc_info)
                if attempt >= attempts -1:
                    # We won't try to run tearDown once the attempts are exhausted
                    # because the regular test runner will do that for us
                    six.reraise(*exc_info)
                # Run through tearDown again
                teardown = getattr(cls, 'tearDown', None)
                if callable(teardown):
                    teardown()
                backoff_time = attempt ** 2
                log.info(
                    'Found Exception. Waiting %s seconds to retry.',
                    backoff_time
                )
                time.sleep(backoff_time)
        return cls
    return wrap


def requires_sshd_server(caller):
    '''
    Mark a test as requiring the tests SSH daemon running.

    .. code-block:: python

        class MyTestCase(TestCase):

            @requiresSshdServer
            def test_create_user(self):
                pass
    '''
    if inspect.isclass(caller):
        # We're decorating a class
        old_setup = getattr(caller, 'setUp', None)

        def setUp(self, *args, **kwargs):
            if os.environ.get('SSH_DAEMON_RUNNING', 'False').lower() == 'false':
                self.skipTest('SSH tests are disabled')
            if old_setup is not None:
                old_setup(self, *args, **kwargs)
        caller.setUp = setUp
        return caller

    # We're simply decorating functions
    @functools.wraps(caller)
    def wrap(cls):
        if os.environ.get('SSH_DAEMON_RUNNING', 'False').lower() == 'false':
            cls.skipTest('SSH tests are disabled')
        return caller(cls)
    return wrap


class RedirectStdStreams(object):
    '''
    Temporarily redirect system output to file like objects.
    Default is to redirect to `os.devnull`, which just mutes output, `stdout`
    and `stderr`.
    '''

    def __init__(self, stdout=None, stderr=None):
        # Late import
        import salt.utils.files
        if stdout is None:
            stdout = salt.utils.files.fopen(os.devnull, 'w')  # pylint: disable=resource-leakage
        if stderr is None:
            stderr = salt.utils.files.fopen(os.devnull, 'w')  # pylint: disable=resource-leakage

        self.__stdout = stdout
        self.__stderr = stderr
        self.__redirected = False
        self.patcher = patch.multiple(sys, stderr=self.__stderr, stdout=self.__stdout)

    def __enter__(self):
        self.redirect()
        return self

    def __exit__(self, exc_type, exc_value, traceback):
        self.unredirect()

    def redirect(self):
        self.old_stdout = sys.stdout
        self.old_stdout.flush()
        self.old_stderr = sys.stderr
        self.old_stderr.flush()
        self.patcher.start()
        self.__redirected = True

    def unredirect(self):
        if not self.__redirected:
            return
        try:
            self.__stdout.flush()
            self.__stdout.close()
        except ValueError:
            # already closed?
            pass
        try:
            self.__stderr.flush()
            self.__stderr.close()
        except ValueError:
            # already closed?
            pass
        self.patcher.stop()

    def flush(self):
        if self.__redirected:
            try:
                self.__stdout.flush()
            except Exception:
                pass
            try:
                self.__stderr.flush()
            except Exception:
                pass


class TestsLoggingHandler(object):
    '''
    Simple logging handler which can be used to test if certain logging
    messages get emitted or not:

    .. code-block:: python

        with TestsLoggingHandler() as handler:
            # (...)               Do what ever you wish here
            handler.messages    # here are the emitted log messages

    '''
    def __init__(self, level=0, format='%(levelname)s:%(message)s'):
        self.level = level
        self.format = format
        self.activated = False
        self.prev_logging_level = None

    def activate(self):
        class Handler(logging.Handler):
            def __init__(self, level):
                logging.Handler.__init__(self, level)
                self.messages = []

            def emit(self, record):
                self.messages.append(self.format(record))

        self.handler = Handler(self.level)
        formatter = logging.Formatter(self.format)
        self.handler.setFormatter(formatter)
        logging.root.addHandler(self.handler)
        self.activated = True
        # Make sure we're running with the lowest logging level with our
        # tests logging handler
        current_logging_level = logging.root.getEffectiveLevel()
        if current_logging_level > logging.DEBUG:
            self.prev_logging_level = current_logging_level
            logging.root.setLevel(0)

    def deactivate(self):
        if not self.activated:
            return
        logging.root.removeHandler(self.handler)
        # Restore previous logging level if changed
        if self.prev_logging_level is not None:
            logging.root.setLevel(self.prev_logging_level)

    @property
    def messages(self):
        if not self.activated:
            return []
        return self.handler.messages

    def clear(self):
        self.handler.messages = []

    def __enter__(self):
        self.activate()
        return self

    def __exit__(self, type, value, traceback):
        self.deactivate()
        self.activated = False

    # Mimic some handler attributes and methods
    @property
    def lock(self):
        if self.activated:
            return self.handler.lock

    def createLock(self):
        if self.activated:
            return self.handler.createLock()

    def acquire(self):
        if self.activated:
            return self.handler.acquire()

    def release(self):
        if self.activated:
            return self.handler.release()


def relative_import(import_name, relative_from='../'):
    '''
    Update sys.path to include `relative_from` before importing `import_name`
    '''
    try:
        return __import__(import_name)
    except ImportError:
        previous_frame = inspect.getframeinfo(inspect.currentframe().f_back)
        sys.path.insert(
            0, os.path.realpath(
                os.path.join(
                    os.path.abspath(
                        os.path.dirname(previous_frame.filename)
                    ),
                    relative_from
                )
            )
        )
    return __import__(import_name)


class ForceImportErrorOn(object):
    '''
    This class is meant to be used in mock'ed test cases which require an
    ``ImportError`` to be raised.

    >>> import os.path
    >>> with ForceImportErrorOn('os.path'):
    ...     import os.path
    ...
    Traceback (most recent call last):
      File "<stdin>", line 2, in <module>
      File "salttesting/helpers.py", line 263, in __import__
        'Forced ImportError raised for {0!r}'.format(name)
    ImportError: Forced ImportError raised for 'os.path'
    >>>


    >>> with ForceImportErrorOn(('os', 'path')):
    ...     import os.path
    ...     sys.modules.pop('os', None)
    ...     from os import path
    ...
    <module 'os' from '/usr/lib/python2.7/os.pyc'>
    Traceback (most recent call last):
      File "<stdin>", line 4, in <module>
      File "salttesting/helpers.py", line 288, in __fake_import__
        name, ', '.join(fromlist)
    ImportError: Forced ImportError raised for 'from os import path'
    >>>


    >>> with ForceImportErrorOn(('os', 'path'), 'os.path'):
    ...     import os.path
    ...     sys.modules.pop('os', None)
    ...     from os import path
    ...
    Traceback (most recent call last):
      File "<stdin>", line 2, in <module>
      File "salttesting/helpers.py", line 281, in __fake_import__
        'Forced ImportError raised for {0!r}'.format(name)
    ImportError: Forced ImportError raised for 'os.path'
    >>>
    '''
    def __init__(self, *module_names):
        self.__module_names = {}
        for entry in module_names:
            if isinstance(entry, (list, tuple)):
                modname = entry[0]
                self.__module_names[modname] = set(entry[1:])
            else:
                self.__module_names[entry] = None
        self.__original_import = builtins.__import__
        self.patcher = patch.object(builtins, '__import__', self.__fake_import__)

    def patch_import_function(self):
        self.patcher.start()

    def restore_import_funtion(self):
        self.patcher.stop()

    def __fake_import__(self,
                        name,
                        globals_={} if six.PY2 else None,
                        locals_={} if six.PY2 else None,
                        fromlist=[] if six.PY2 else (),
                        level=-1 if six.PY2 else 0):
        if name in self.__module_names:
            importerror_fromlist = self.__module_names.get(name)
            if importerror_fromlist is None:
                raise ImportError(
                    'Forced ImportError raised for {0!r}'.format(name)
                )

            if importerror_fromlist.intersection(set(fromlist)):
                raise ImportError(
                    'Forced ImportError raised for {0!r}'.format(
                        'from {0} import {1}'.format(
                            name, ', '.join(fromlist)
                        )
                    )
                )
        return self.__original_import(name, globals_, locals_, fromlist, level)

    def __enter__(self):
        self.patch_import_function()
        return self

    def __exit__(self, exc_type, exc_value, traceback):
        self.restore_import_funtion()


class MockWraps(object):
    '''
    Helper class to be used with the mock library.
    To be used in the ``wraps`` keyword of ``Mock`` or ``MagicMock`` where you
    want to trigger a side effect for X times, and afterwards, call the
    original and un-mocked method.

    As an example:

    >>> def original():
    ...     print 'original'
    ...
    >>> def side_effect():
    ...     print 'side effect'
    ...
    >>> mw = MockWraps(original, 2, side_effect)
    >>> mw()
    side effect
    >>> mw()
    side effect
    >>> mw()
    original
    >>>

    '''
    def __init__(self, original, expected_failures, side_effect):
        self.__original = original
        self.__expected_failures = expected_failures
        self.__side_effect = side_effect
        self.__call_counter = 0

    def __call__(self, *args, **kwargs):
        try:
            if self.__call_counter < self.__expected_failures:
                if isinstance(self.__side_effect, types.FunctionType):
                    return self.__side_effect()
                raise self.__side_effect
            return self.__original(*args, **kwargs)
        finally:
            self.__call_counter += 1


def requires_network(only_local_network=False):
    '''
    Simple decorator which is supposed to skip a test case in case there's no
    network connection to the internet.
    '''
    def decorator(func):
        @functools.wraps(func)
        def wrapper(cls):
            has_local_network = False
            # First lets try if we have a local network. Inspired in
            # verify_socket
            try:
                pubsock = socket.socket(socket.AF_INET, socket.SOCK_STREAM)
                retsock = socket.socket(socket.AF_INET, socket.SOCK_STREAM)
                pubsock.setsockopt(socket.SOL_SOCKET, socket.SO_REUSEADDR, 1)
                pubsock.bind(('', 18000))
                pubsock.close()
                retsock.setsockopt(socket.SOL_SOCKET, socket.SO_REUSEADDR, 1)
                retsock.bind(('', 18001))
                retsock.close()
                has_local_network = True
            except socket.error:
                # I wonder if we just have IPV6 support?
                try:
                    pubsock = socket.socket(socket.AF_INET6, socket.SOCK_STREAM)
                    retsock = socket.socket(socket.AF_INET6, socket.SOCK_STREAM)
                    pubsock.setsockopt(
                        socket.SOL_SOCKET, socket.SO_REUSEADDR, 1
                    )
                    pubsock.bind(('', 18000))
                    pubsock.close()
                    retsock.setsockopt(
                        socket.SOL_SOCKET, socket.SO_REUSEADDR, 1
                    )
                    retsock.bind(('', 18001))
                    retsock.close()
                    has_local_network = True
                except socket.error:
                    # Let's continue
                    pass

            if only_local_network is True:
                if has_local_network is False:
                    # Since we're only supposed to check local network, and no
                    # local network was detected, skip the test
                    cls.skipTest('No local network was detected')
                return func(cls)

            # We are using the google.com DNS records as numerical IPs to avoid
            # DNS lookups which could greatly slow down this check
            for addr in ('173.194.41.198', '173.194.41.199', '173.194.41.200',
                         '173.194.41.201', '173.194.41.206', '173.194.41.192',
                         '173.194.41.193', '173.194.41.194', '173.194.41.195',
                         '173.194.41.196', '173.194.41.197'):
                sock = socket.socket(socket.AF_INET, socket.SOCK_STREAM)
                try:
                    sock.settimeout(0.25)
                    sock.connect((addr, 80))
                    # We connected? Stop the loop
                    break
                except socket.error:
                    # Let's check the next IP
                    continue
                else:
                    cls.skipTest('No internet network connection was detected')
                finally:
                    sock.close()
            return func(cls)
        return wrapper
    return decorator


def with_system_user(username, on_existing='delete', delete=True, password=None, groups=None):
    '''
    Create and optionally destroy a system user to be used within a test
    case. The system user is created using the ``user`` salt module.

    The decorated testcase function must accept 'username' as an argument.

    :param username: The desired username for the system user.
    :param on_existing: What to do when the desired username is taken. The
      available options are:

      * nothing: Do nothing, act as if the user was created.
      * delete: delete and re-create the existing user
      * skip: skip the test case
    '''
    if on_existing not in ('nothing', 'delete', 'skip'):
        raise RuntimeError(
            'The value of \'on_existing\' can only be one of, '
            '\'nothing\', \'delete\' and \'skip\''
        )

    if not isinstance(delete, bool):
        raise RuntimeError(
            'The value of \'delete\' can only be \'True\' or \'False\''
        )

    def decorator(func):

        @functools.wraps(func)
        def wrap(cls):

            # Let's add the user to the system.
            log.debug('Creating system user {0!r}'.format(username))
            kwargs = {'timeout': 60, 'groups': groups}
            if salt.utils.platform.is_windows():
                kwargs.update({'password': password})
            create_user = cls.run_function('user.add', [username], **kwargs)
            if not create_user:
                log.debug('Failed to create system user')
                # The user was not created
                if on_existing == 'skip':
                    cls.skipTest(
                        'Failed to create system user {0!r}'.format(
                            username
                        )
                    )

                if on_existing == 'delete':
                    log.debug(
                        'Deleting the system user {0!r}'.format(
                            username
                        )
                    )
                    delete_user = cls.run_function(
                        'user.delete', [username, True, True]
                    )
                    if not delete_user:
                        cls.skipTest(
                            'A user named {0!r} already existed on the '
                            'system and re-creating it was not possible'
                            .format(username)
                        )
                    log.debug(
                        'Second time creating system user {0!r}'.format(
                            username
                        )
                    )
                    create_user = cls.run_function('user.add', [username], **kwargs)
                    if not create_user:
                        cls.skipTest(
                            'A user named {0!r} already existed, was deleted '
                            'as requested, but re-creating it was not possible'
                            .format(username)
                        )

            failure = None
            try:
                try:
                    return func(cls, username)
                except Exception as exc:  # pylint: disable=W0703
                    log.error(
                        'Running {0!r} raised an exception: {1}'.format(
                            func, exc
                        ),
                        exc_info=True
                    )
                    # Store the original exception details which will be raised
                    # a little further down the code
                    failure = sys.exc_info()
            finally:
                if delete:
                    delete_user = cls.run_function(
                        'user.delete', [username, True, True], timeout=60
                    )
                    if not delete_user:
                        if failure is None:
                            log.warning(
                                'Although the actual test-case did not fail, '
                                'deleting the created system user {0!r} '
                                'afterwards did.'.format(username)
                            )
                        else:
                            log.warning(
                                'The test-case failed and also did the removal'
                                ' of the system user {0!r}'.format(username)
                            )
                if failure is not None:
                    # If an exception was thrown, raise it
                    six.reraise(failure[0], failure[1], failure[2])
        return wrap
    return decorator


def with_system_group(group, on_existing='delete', delete=True):
    '''
    Create and optionally destroy a system group to be used within a test
    case. The system user is crated using the ``group`` salt module.

    The decorated testcase function must accept 'group' as an argument.

    :param group: The desired group name for the system user.
    :param on_existing: What to do when the desired username is taken. The
      available options are:

      * nothing: Do nothing, act as if the group was created
      * delete: delete and re-create the existing user
      * skip: skip the test case
    '''
    if on_existing not in ('nothing', 'delete', 'skip'):
        raise RuntimeError(
            'The value of \'on_existing\' can only be one of, '
            '\'nothing\', \'delete\' and \'skip\''
        )

    if not isinstance(delete, bool):
        raise RuntimeError(
            'The value of \'delete\' can only be \'True\' or \'False\''
        )

    def decorator(func):

        @functools.wraps(func)
        def wrap(cls):

            # Let's add the user to the system.
            log.debug('Creating system group {0!r}'.format(group))
            create_group = cls.run_function('group.add', [group])
            if not create_group:
                log.debug('Failed to create system group')
                # The group was not created
                if on_existing == 'skip':
                    cls.skipTest(
                        'Failed to create system group {0!r}'.format(group)
                    )

                if on_existing == 'delete':
                    log.debug(
                        'Deleting the system group {0!r}'.format(group)
                    )
                    delete_group = cls.run_function('group.delete', [group])
                    if not delete_group:
                        cls.skipTest(
                            'A group named {0!r} already existed on the '
                            'system and re-creating it was not possible'
                            .format(group)
                        )
                    log.debug(
                        'Second time creating system group {0!r}'.format(
                            group
                        )
                    )
                    create_group = cls.run_function('group.add', [group])
                    if not create_group:
                        cls.skipTest(
                            'A group named {0!r} already existed, was deleted '
                            'as requested, but re-creating it was not possible'
                            .format(group)
                        )

            failure = None
            try:
                try:
                    return func(cls, group)
                except Exception as exc:  # pylint: disable=W0703
                    log.error(
                        'Running {0!r} raised an exception: {1}'.format(
                            func, exc
                        ),
                        exc_info=True
                    )
                    # Store the original exception details which will be raised
                    # a little further down the code
                    failure = sys.exc_info()
            finally:
                if delete:
                    delete_group = cls.run_function('group.delete', [group])
                    if not delete_group:
                        if failure is None:
                            log.warning(
                                'Although the actual test-case did not fail, '
                                'deleting the created system group {0!r} '
                                'afterwards did.'.format(group)
                            )
                        else:
                            log.warning(
                                'The test-case failed and also did the removal'
                                ' of the system group {0!r}'.format(group)
                            )
                if failure is not None:
                    # If an exception was thrown, raise it
                    six.reraise(failure[0], failure[1], failure[2])
        return wrap
    return decorator


def with_system_user_and_group(username, group,
                               on_existing='delete', delete=True):
    '''
    Create and optionally destroy a system user and group to be used within a
    test case. The system user is crated using the ``user`` salt module, and
    the system group is created with the ``group`` salt module.

    The decorated testcase function must accept both the 'username' and 'group'
    arguments.

    :param username: The desired username for the system user.
    :param group: The desired name for the system group.
    :param on_existing: What to do when the desired username is taken. The
      available options are:

      * nothing: Do nothing, act as if the user was created.
      * delete: delete and re-create the existing user
      * skip: skip the test case
    '''
    if on_existing not in ('nothing', 'delete', 'skip'):
        raise RuntimeError(
            'The value of \'on_existing\' can only be one of, '
            '\'nothing\', \'delete\' and \'skip\''
        )

    if not isinstance(delete, bool):
        raise RuntimeError(
            'The value of \'delete\' can only be \'True\' or \'False\''
        )

    def decorator(func):

        @functools.wraps(func)
        def wrap(cls):

            # Let's add the user to the system.
            log.debug('Creating system user {0!r}'.format(username))
            create_user = cls.run_function('user.add', [username])
            log.debug('Creating system group {0!r}'.format(group))
            create_group = cls.run_function('group.add', [group])
            if not create_user:
                log.debug('Failed to create system user')
                # The user was not created
                if on_existing == 'skip':
                    cls.skipTest(
                        'Failed to create system user {0!r}'.format(
                            username
                        )
                    )

                if on_existing == 'delete':
                    log.debug(
                        'Deleting the system user {0!r}'.format(
                            username
                        )
                    )
                    delete_user = cls.run_function(
                        'user.delete', [username, True, True]
                    )
                    if not delete_user:
                        cls.skipTest(
                            'A user named {0!r} already existed on the '
                            'system and re-creating it was not possible'
                            .format(username)
                        )
                    log.debug(
                        'Second time creating system user {0!r}'.format(
                            username
                        )
                    )
                    create_user = cls.run_function('user.add', [username])
                    if not create_user:
                        cls.skipTest(
                            'A user named {0!r} already existed, was deleted '
                            'as requested, but re-creating it was not possible'
                            .format(username)
                        )
            if not create_group:
                log.debug('Failed to create system group')
                # The group was not created
                if on_existing == 'skip':
                    cls.skipTest(
                        'Failed to create system group {0!r}'.format(group)
                    )

                if on_existing == 'delete':
                    log.debug(
                        'Deleting the system group {0!r}'.format(group)
                    )
                    delete_group = cls.run_function('group.delete', [group])
                    if not delete_group:
                        cls.skipTest(
                            'A group named {0!r} already existed on the '
                            'system and re-creating it was not possible'
                            .format(group)
                        )
                    log.debug(
                        'Second time creating system group {0!r}'.format(
                            group
                        )
                    )
                    create_group = cls.run_function('group.add', [group])
                    if not create_group:
                        cls.skipTest(
                            'A group named {0!r} already existed, was deleted '
                            'as requested, but re-creating it was not possible'
                            .format(group)
                        )

            failure = None
            try:
                try:
                    return func(cls, username, group)
                except Exception as exc:  # pylint: disable=W0703
                    log.error(
                        'Running {0!r} raised an exception: {1}'.format(
                            func, exc
                        ),
                        exc_info=True
                    )
                    # Store the original exception details which will be raised
                    # a little further down the code
                    failure = sys.exc_info()
            finally:
                if delete:
                    delete_user = cls.run_function(
                        'user.delete', [username, True, True]
                    )
                    delete_group = cls.run_function('group.delete', [group])
                    if not delete_user:
                        if failure is None:
                            log.warning(
                                'Although the actual test-case did not fail, '
                                'deleting the created system user {0!r} '
                                'afterwards did.'.format(username)
                            )
                        else:
                            log.warning(
                                'The test-case failed and also did the removal'
                                ' of the system user {0!r}'.format(username)
                            )
                    if not delete_group:
                        if failure is None:
                            log.warning(
                                'Although the actual test-case did not fail, '
                                'deleting the created system group {0!r} '
                                'afterwards did.'.format(group)
                            )
                        else:
                            log.warning(
                                'The test-case failed and also did the removal'
                                ' of the system group {0!r}'.format(group)
                            )
                if failure is not None:
                    # If an exception was thrown, raise it
                    six.reraise(failure[0], failure[1], failure[2])
        return wrap
    return decorator


class WithTempfile(object):
    def __init__(self, **kwargs):
        self.create = kwargs.pop('create', True)
        if 'dir' not in kwargs:
            kwargs['dir'] = RUNTIME_VARS.TMP
        if 'prefix' not in kwargs:
            kwargs['prefix'] = '__salt.test.'
        self.kwargs = kwargs

    def __call__(self, func):
        self.func = func
        return functools.wraps(func)(
            lambda testcase, *args, **kwargs: self.wrap(testcase, *args, **kwargs)  # pylint: disable=W0108
        )

    def wrap(self, testcase, *args, **kwargs):
        name = salt.utils.files.mkstemp(**self.kwargs)
        if not self.create:
            os.remove(name)
        try:
            return self.func(testcase, name, *args, **kwargs)
        finally:
            try:
                os.remove(name)
            except OSError:
                pass


with_tempfile = WithTempfile


class WithTempdir(object):
    def __init__(self, **kwargs):
        self.create = kwargs.pop('create', True)
        if 'dir' not in kwargs:
            kwargs['dir'] = RUNTIME_VARS.TMP
        self.kwargs = kwargs

    def __call__(self, func):
        self.func = func
        return functools.wraps(func)(
            lambda testcase, *args, **kwargs: self.wrap(testcase, *args, **kwargs)  # pylint: disable=W0108
        )

    def wrap(self, testcase, *args, **kwargs):
        tempdir = tempfile.mkdtemp(**self.kwargs)
        if not self.create:
            os.rmdir(tempdir)
        try:
            return self.func(testcase, tempdir, *args, **kwargs)
        finally:
            shutil.rmtree(tempdir, ignore_errors=True)


with_tempdir = WithTempdir


def requires_system_grains(func):
    '''
    Function decorator which loads and passes the system's grains to the test
    case.
    '''
    @functools.wraps(func)
    def decorator(*args, **kwargs):
        if not hasattr(requires_system_grains, '__grains__'):
            # Late import
            from tests.support.sminion import build_minion_opts
            opts = build_minion_opts(minion_id='runtests-internal-sminion')
            requires_system_grains.__grains__ = salt.loader.grains(opts)
        kwargs['grains'] = requires_system_grains.__grains__
        return func(*args, **kwargs)
    return decorator


def requires_salt_modules(*names):
    '''
    Makes sure the passed salt module is available. Skips the test if not

    .. versionadded:: 0.5.2
    '''

    def _check_required_salt_modules(*required_salt_modules):
        # Late import
        from tests.support.sminion import create_sminion
        required_salt_modules = set(required_salt_modules)
        sminion = create_sminion(minion_id='runtests-internal-sminion')
        available_modules = list(sminion.functions)
        not_available_modules = set()
        try:
            cached_not_available_modules = sminion.__not_availiable_modules__
        except AttributeError:
            cached_not_available_modules = sminion.__not_availiable_modules__ = set()

        if cached_not_available_modules:
            for not_available_module in cached_not_available_modules:
                if not_available_module in required_salt_modules:
                    not_available_modules.add(not_available_module)
                    required_salt_modules.remove(not_available_module)

        for required_module_name in required_salt_modules:
            search_name = required_module_name
            if '.' not in search_name:
                search_name += '.*'
            if not fnmatch.filter(available_modules, search_name):
                not_available_modules.add(required_module_name)
                cached_not_available_modules.add(required_module_name)

        if not_available_modules:
            if len(not_available_modules) == 1:
                raise SkipTest('Salt module \'{}\' is not available'.format(*not_available_modules))
            raise SkipTest('Salt modules not available: {}'.format(', '.join(not_available_modules)))

    def decorator(caller):

        if inspect.isclass(caller):
            # We're decorating a class
            old_setup = getattr(caller, 'setUp', None)

            def setUp(self, *args, **kwargs):
                _check_required_salt_modules(*names)
                if old_setup is not None:
                    old_setup(self, *args, **kwargs)

            caller.setUp = setUp
            return caller

        # We're simply decorating functions
        @functools.wraps(caller)
        def wrapper(cls):
            _check_required_salt_modules(*names)
            return caller(cls)

        return wrapper
    return decorator


def skip_if_binaries_missing(*binaries, **kwargs):
    import salt.utils.path
    if len(binaries) == 1:
        if isinstance(binaries[0], (list, tuple, set, frozenset)):
            binaries = binaries[0]
    check_all = kwargs.pop('check_all', False)
    message = kwargs.pop('message', None)
    if kwargs:
        raise RuntimeError(
            'The only supported keyword argument is \'check_all\' and '
            '\'message\'. Invalid keyword arguments: {0}'.format(
                ', '.join(kwargs.keys())
            )
        )
    if check_all:
        for binary in binaries:
            if salt.utils.path.which(binary) is None:
                return skip(
                    '{0}The {1!r} binary was not found'.format(
                        message and '{0}. '.format(message) or '',
                        binary
                    )
                )
    elif salt.utils.path.which_bin(binaries) is None:
        return skip(
            '{0}None of the following binaries was found: {1}'.format(
                message and '{0}. '.format(message) or '',
                ', '.join(binaries)
            )
        )
    return _id


def skip_if_not_root(func):
    if not sys.platform.startswith('win'):
        if os.getuid() != 0:
            func.__unittest_skip__ = True
            func.__unittest_skip_why__ = 'You must be logged in as root to run this test'
    else:
        current_user = salt.utils.win_functions.get_current_user()
        if current_user != 'SYSTEM':
            if not salt.utils.win_functions.is_admin(current_user):
                func.__unittest_skip__ = True
                func.__unittest_skip_why__ = 'You must be logged in as an Administrator to run this test'
    return func


if sys.platform.startswith('win'):
    SIGTERM = signal.CTRL_BREAK_EVENT  # pylint: disable=no-member
else:
    SIGTERM = signal.SIGTERM


def collect_child_processes(pid):
    '''
    Try to collect any started child processes of the provided pid
    '''
    # Let's get the child processes of the started subprocess
    try:
        parent = psutil.Process(pid)
        if hasattr(parent, 'children'):
            children = parent.children(recursive=True)
        else:
            children = []
    except psutil.NoSuchProcess:
        children = []
    return children[::-1]  # return a reversed list of the children


def _terminate_process_list(process_list, kill=False, slow_stop=False):
    for process in process_list[:][::-1]:  # Iterate over a reversed copy of the list
        if not psutil.pid_exists(process.pid):
            process_list.remove(process)
            continue
        try:
            if not kill and process.status() == psutil.STATUS_ZOMBIE:
                # Zombie processes will exit once child processes also exit
                continue
            try:
                cmdline = process.cmdline()
            except psutil.AccessDenied:
                # OSX is more restrictive about the above information
                cmdline = None
            except OSError:
                cmdline = None
            if not cmdline:
                try:
                    cmdline = process.as_dict()
                except Exception:
                    cmdline = 'UNKNOWN PROCESS'
            if kill:
                log.info('Killing process(%s): %s', process.pid, cmdline)
                process.kill()
            else:
                log.info('Terminating process(%s): %s', process.pid, cmdline)
                try:
                    if slow_stop:
                        # Allow coverage data to be written down to disk
                        process.send_signal(SIGTERM)
                        try:
                            process.wait(2)
                        except psutil.TimeoutExpired:
                            if psutil.pid_exists(process.pid):
                                continue
                    else:
                        process.terminate()
                except OSError as exc:
                    if exc.errno not in (errno.ESRCH, errno.EACCES):
                        raise
            if not psutil.pid_exists(process.pid):
                process_list.remove(process)
        except psutil.NoSuchProcess:
            process_list.remove(process)


def terminate_process_list(process_list, kill=False, slow_stop=False):

    def on_process_terminated(proc):
        log.info('Process %s terminated with exit code: %s', getattr(proc, '_cmdline', proc), proc.returncode)

    # Try to terminate processes with the provided kill and slow_stop parameters
    log.info('Terminating process list. 1st step. kill: %s, slow stop: %s', kill, slow_stop)

    # Cache the cmdline since that will be inaccessible once the process is terminated
    for proc in process_list:
        try:
            cmdline = proc.cmdline()
        except (psutil.NoSuchProcess, psutil.AccessDenied):
            # OSX is more restrictive about the above information
            cmdline = None
        if not cmdline:
            try:
                cmdline = proc
            except (psutil.NoSuchProcess, psutil.AccessDenied):
                cmdline = '<could not be retrived; dead process: {0}>'.format(proc)
        proc._cmdline = cmdline
    _terminate_process_list(process_list, kill=kill, slow_stop=slow_stop)
    psutil.wait_procs(process_list, timeout=15, callback=on_process_terminated)

    if process_list:
        # If there's still processes to be terminated, retry and kill them if slow_stop is False
        log.info('Terminating process list. 2nd step. kill: %s, slow stop: %s', slow_stop is False, slow_stop)
        _terminate_process_list(process_list, kill=slow_stop is False, slow_stop=slow_stop)
        psutil.wait_procs(process_list, timeout=10, callback=on_process_terminated)

    if process_list:
        # If there's still processes to be terminated, just kill them, no slow stopping now
        log.info('Terminating process list. 3rd step. kill: True, slow stop: False')
        _terminate_process_list(process_list, kill=True, slow_stop=False)
        psutil.wait_procs(process_list, timeout=5, callback=on_process_terminated)

    if process_list:
        # In there's still processes to be terminated, log a warning about it
        log.warning('Some processes failed to properly terminate: %s', process_list)


def terminate_process(pid=None, process=None, children=None, kill_children=False, slow_stop=False):
    '''
    Try to terminate/kill the started processe
    '''
    children = children or []
    process_list = []

    def on_process_terminated(proc):
        if proc.returncode:
            log.info('Process %s terminated with exit code: %s', getattr(proc, '_cmdline', proc), proc.returncode)
        else:
            log.info('Process %s terminated', getattr(proc, '_cmdline', proc))

    if pid and not process:
        try:
            process = psutil.Process(pid)
            process_list.append(process)
        except psutil.NoSuchProcess:
            # Process is already gone
            process = None

    if kill_children:
        if process:
            if not children:
                children = collect_child_processes(process.pid)
            else:
                # Let's collect children again since there might be new ones
                children.extend(collect_child_processes(pid))
        if children:
            process_list.extend(children)

    if process_list:
        if process:
            log.info('Stopping process %s and respective children: %s', process, children)
        else:
            log.info('Terminating process list: %s', process_list)
        terminate_process_list(process_list, kill=slow_stop is False, slow_stop=slow_stop)
        if process and psutil.pid_exists(process.pid):
            log.warning('Process left behind which we were unable to kill: %s', process)


def terminate_process_pid(pid, only_children=False):
    children = []
    process = None

    # Let's begin the shutdown routines
    try:
        process = psutil.Process(pid)
        children = collect_child_processes(pid)
    except psutil.NoSuchProcess:
        log.info('No process with the PID %s was found running', pid)

    if only_children:
        return terminate_process(children=children, kill_children=True, slow_stop=True)
    return terminate_process(pid=pid, process=process, children=children, kill_children=True, slow_stop=True)


def repeat(caller=None, condition=True, times=5):
    '''
    Repeat a test X amount of times until the first failure.

    .. code-block:: python

        class MyTestCase(TestCase):

        @repeat
        def test_sometimes_works(self):
            pass
    '''
    if caller is None:
        return functools.partial(repeat, condition=condition, times=times)

    if isinstance(condition, bool) and condition is False:
        # Don't even decorate
        return caller
    elif callable(condition):
        if condition() is False:
            # Don't even decorate
            return caller

    if inspect.isclass(caller):
        attrs = [n for n in dir(caller) if n.startswith('test_')]
        for attrname in attrs:
            try:
                function = getattr(caller, attrname)
                if not inspect.isfunction(function) and not inspect.ismethod(function):
                    continue
                setattr(caller, attrname, repeat(caller=function, condition=condition, times=times))
            except Exception as exc:
                log.exception(exc)
                continue
        return caller

    @functools.wraps(caller)
    def wrap(cls):
        result = None
        for attempt in range(1, times+1):
            log.info('%s test run %d of %s times', cls, attempt, times)
            caller(cls)
        return cls
    return wrap


def http_basic_auth(login_cb=lambda username, password: False):
    '''
    A crude decorator to force a handler to request HTTP Basic Authentication

    Example usage:

    .. code-block:: python

        @http_basic_auth(lambda u, p: u == 'foo' and p == 'bar')
        class AuthenticatedHandler(tornado.web.RequestHandler):
            pass
    '''
    def wrapper(handler_class):
        def wrap_execute(handler_execute):
            def check_auth(handler, kwargs):

                auth = handler.request.headers.get('Authorization')

                if auth is None or not auth.startswith('Basic '):
                    # No username/password entered yet, we need to return a 401
                    # and set the WWW-Authenticate header to request login.
                    handler.set_status(401)
                    handler.set_header(
                        'WWW-Authenticate', 'Basic realm=Restricted')

                else:
                    # Strip the 'Basic ' from the beginning of the auth header
                    # leaving the base64-encoded secret
                    username, password = \
                        base64.b64decode(auth[6:]).split(':', 1)

                    if login_cb(username, password):
                        # Authentication successful
                        return
                    else:
                        # Authentication failed
                        handler.set_status(403)

                handler._transforms = []
                handler.finish()

            def _execute(self, transforms, *args, **kwargs):
                check_auth(self, kwargs)
                return handler_execute(self, transforms, *args, **kwargs)

            return _execute

        handler_class._execute = wrap_execute(handler_class._execute)
        return handler_class
    return wrapper


def generate_random_name(prefix, size=6):
    '''
    Generates a random name by combining the provided prefix with a randomly generated
    ascii string.

    .. versionadded:: 2018.3.0

    prefix
        The string to prefix onto the randomly generated ascii string.

    size
        The number of characters to generate. Default: 6.
    '''
    return prefix + ''.join(
        random.choice(string.ascii_uppercase + string.digits)
        for x in range(size)
    )


class Webserver(object):
    '''
    Starts a tornado webserver on 127.0.0.1 on a random available port

    USAGE:

    .. code-block:: python

        from tests.support.helpers import Webserver

        webserver = Webserver('/path/to/web/root')
        webserver.start()
        webserver.stop()
    '''
    def __init__(self,
                 root=None,
                 port=None,
                 wait=5,
                 handler=None):
        '''
        root
            Root directory of webserver. If not passed, it will default to the
            location of the base environment of the integration suite's file
            roots (tests/integration/files/file/base/)

        port
            Port on which to listen. If not passed, a random one will be chosen
            at the time the start() function is invoked.

        wait : 5
            Number of seconds to wait for the socket to be open before raising
            an exception

        handler
            Can be used to use a subclass of tornado.web.StaticFileHandler,
            such as when enforcing authentication with the http_basic_auth
            decorator.
        '''
        if port is not None and not isinstance(port, six.integer_types):
            raise ValueError('port must be an integer')

        if root is None:
            root = RUNTIME_VARS.BASE_FILES
        try:
            self.root = os.path.realpath(root)
        except AttributeError:
            raise ValueError('root must be a string')

        self.port = port
        self.wait = wait
        self.handler = handler \
            if handler is not None \
            else tornado.web.StaticFileHandler
        self.web_root = None

    def target(self):
        '''
        Threading target which stands up the tornado application
        '''
        self.ioloop = tornado.ioloop.IOLoop()
        self.ioloop.make_current()
        self.application = tornado.web.Application(
            [(r'/(.*)', self.handler, {'path': self.root})])
        self.application.listen(self.port)
        self.ioloop.start()

    @property
    def listening(self):
        if self.port is None:
            return False
        sock = socket.socket(socket.AF_INET, socket.SOCK_STREAM)
        return sock.connect_ex(('127.0.0.1', self.port)) == 0

    def url(self, path):
        '''
        Convenience function which, given a file path, will return a URL that
        points to that path. If the path is relative, it will just be appended
        to self.web_root.
        '''
        if self.web_root is None:
            raise RuntimeError('Webserver instance has not been started')
        err_msg = 'invalid path, must be either a relative path or a path ' \
                  'within {0}'.format(self.root)
        try:
            relpath = path \
                if not os.path.isabs(path) \
                else os.path.relpath(path, self.root)
            if relpath.startswith('..' + os.sep):
                raise ValueError(err_msg)
            return '/'.join((self.web_root, relpath))
        except AttributeError:
            raise ValueError(err_msg)

    def start(self):
        '''
        Starts the webserver
        '''
        if self.port is None:
            self.port = get_unused_localhost_port()

        self.web_root = 'http://127.0.0.1:{0}'.format(self.port)

        self.server_thread = threading.Thread(target=self.target)
        self.server_thread.daemon = True
        self.server_thread.start()

        for idx in range(self.wait + 1):
            if self.listening:
                break
            if idx != self.wait:
                time.sleep(1)
        else:
            raise Exception(
                'Failed to start tornado webserver on 127.0.0.1:{0} within '
                '{1} seconds'.format(self.port, self.wait)
            )

    def stop(self):
        '''
        Stops the webserver
        '''
        self.ioloop.add_callback(self.ioloop.stop)
        self.server_thread.join()


def win32_kill_process_tree(pid, sig=signal.SIGTERM, include_parent=True,
        timeout=None, on_terminate=None):
    '''
    Kill a process tree (including grandchildren) with signal "sig" and return
    a (gone, still_alive) tuple.  "on_terminate", if specified, is a callabck
    function which is called as soon as a child terminates.
    '''
    if pid == os.getpid():
        raise RuntimeError("I refuse to kill myself")
    try:
        parent = psutil.Process(pid)
    except psutil.NoSuchProcess:
        log.debug("PID not found alive: %d", pid)
        return ([], [])
    children = parent.children(recursive=True)
    if include_parent:
        children.append(parent)
    for p in children:
        p.send_signal(sig)
    gone, alive = psutil.wait_procs(children, timeout=timeout,
                                    callback=on_terminate)
    return (gone, alive)


def dedent(text, linesep=os.linesep):
    '''
    A wrapper around textwrap.dedent that also sets line endings.
    '''
    linesep = salt.utils.stringutils.to_unicode(linesep)
    unicode_text = textwrap.dedent(salt.utils.stringutils.to_unicode(text))
    clean_text = linesep.join(unicode_text.splitlines())
    if unicode_text.endswith(u'\n'):
        clean_text += linesep
    if not isinstance(text, six.text_type):
        return salt.utils.stringutils.to_bytes(clean_text)
    return clean_text


class PatchedEnviron(object):

    def __init__(self, **kwargs):
        self.cleanup_keys = kwargs.pop('__cleanup__', ())
        self.kwargs = kwargs
        self.original_environ = None

    def __enter__(self):
        self.original_environ = os.environ.copy()
        for key in self.cleanup_keys:
            os.environ.pop(key, None)

        # Make sure there are no unicode characters in the self.kwargs if we're
        # on Python 2. These are being added to `os.environ` and causing
        # problems
<<<<<<< HEAD
        if not sys.version_info > (3, 0):
=======
        if sys.version_info < (3,):
>>>>>>> fee49b9f
            kwargs = self.kwargs.copy()
            clean_kwargs = {}
            for k in self.kwargs:
                key = k
                if isinstance(key, six.text_type):
                    key = key.encode('utf-8')
                if isinstance(self.kwargs[k], six.text_type):
                    kwargs[k] = kwargs[k].encode('utf-8')
                clean_kwargs[key] = kwargs[k]
            self.kwargs = clean_kwargs

        os.environ.update(**self.kwargs)
<<<<<<< HEAD

=======
>>>>>>> fee49b9f
        return self

    def __exit__(self, *args):
        os.environ.clear()
        os.environ.update(self.original_environ)


patched_environ = PatchedEnviron<|MERGE_RESOLUTION|>--- conflicted
+++ resolved
@@ -1653,11 +1653,7 @@
         # Make sure there are no unicode characters in the self.kwargs if we're
         # on Python 2. These are being added to `os.environ` and causing
         # problems
-<<<<<<< HEAD
-        if not sys.version_info > (3, 0):
-=======
         if sys.version_info < (3,):
->>>>>>> fee49b9f
             kwargs = self.kwargs.copy()
             clean_kwargs = {}
             for k in self.kwargs:
@@ -1670,10 +1666,6 @@
             self.kwargs = clean_kwargs
 
         os.environ.update(**self.kwargs)
-<<<<<<< HEAD
-
-=======
->>>>>>> fee49b9f
         return self
 
     def __exit__(self, *args):
