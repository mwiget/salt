# -*- coding: utf-8 -*-
'''
    :codeauthor: :email:`Mike Place <mp@saltstack.com>`
'''

# Import python libs
from __future__ import absolute_import
import copy
import os

# Import Salt Testing libs
from tests.support.unit import TestCase, skipIf
from tests.support.mock import NO_MOCK, NO_MOCK_REASON, patch, MagicMock
from tests.support.helpers import skip_if_not_root
# Import salt libs
import salt.minion as minion
import salt.utils.event as event
from salt.exceptions import SaltSystemExit
import salt.syspaths
import tornado
from salt.ext.six.moves import range

__opts__ = {}


@skipIf(NO_MOCK, NO_MOCK_REASON)
class MinionTestCase(TestCase):
    def test_invalid_master_address(self):
        with patch.dict(__opts__, {'ipv6': False, 'master': float('127.0'), 'master_port': '4555', 'retry_dns': False}):
            self.assertRaises(SaltSystemExit, minion.resolve_dns, __opts__)

    @skip_if_not_root
    def test_sock_path_len(self):
        '''
        This tests whether or not a larger hash causes the sock path to exceed
        the system's max sock path length. See the below link for more
        information.

        https://github.com/saltstack/salt/issues/12172#issuecomment-43903643
        '''
        opts = {
            'id': 'salt-testing',
            'hash_type': 'sha512',
            'sock_dir': os.path.join(salt.syspaths.SOCK_DIR, 'minion'),
            'extension_modules': ''
        }
        with patch.dict(__opts__, opts):
            try:
                event_publisher = event.AsyncEventPublisher(__opts__)
                result = True
            except SaltSystemExit:
                result = False
        self.assertTrue(result)

    # Tests for _handle_decoded_payload in the salt.minion.Minion() class: 3

    def test_handle_decoded_payload_jid_match_in_jid_queue(self):
        '''
        Tests that the _handle_decoded_payload function returns when a jid is given that is already present
        in the jid_queue.

        Note: This test doesn't contain all of the patch decorators above the function like the other tests
        for _handle_decoded_payload below. This is essential to this test as the call to the function must
        return None BEFORE any of the processes are spun up because we should be avoiding firing duplicate
        jobs.
        '''
        mock_opts = salt.config.DEFAULT_MINION_OPTS
        mock_data = {'fun': 'foo.bar',
                     'jid': 123}
        mock_jid_queue = [123]
        try:
            minion = salt.minion.Minion(mock_opts, jid_queue=copy.copy(mock_jid_queue), io_loop=tornado.ioloop.IOLoop())
            ret = minion._handle_decoded_payload(mock_data).result()
            self.assertEqual(minion.jid_queue, mock_jid_queue)
            self.assertIsNone(ret)
        finally:
            minion.destroy()

    def test_handle_decoded_payload_jid_queue_addition(self):
        '''
        Tests that the _handle_decoded_payload function adds a jid to the minion's jid_queue when the new
        jid isn't already present in the jid_queue.
        '''
        with patch('salt.minion.Minion.ctx', MagicMock(return_value={})), \
                patch('salt.utils.process.SignalHandlingMultiprocessingProcess.start', MagicMock(return_value=True)), \
                patch('salt.utils.process.SignalHandlingMultiprocessingProcess.join', MagicMock(return_value=True)):
            mock_jid = 11111
            mock_opts = salt.config.DEFAULT_MINION_OPTS
            mock_data = {'fun': 'foo.bar',
                         'jid': mock_jid}
            mock_jid_queue = [123, 456]
            try:
                minion = salt.minion.Minion(mock_opts, jid_queue=copy.copy(mock_jid_queue), io_loop=tornado.ioloop.IOLoop())

                # Assert that the minion's jid_queue attribute matches the mock_jid_queue as a baseline
                # This can help debug any test failures if the _handle_decoded_payload call fails.
                self.assertEqual(minion.jid_queue, mock_jid_queue)

                # Call the _handle_decoded_payload function and update the mock_jid_queue to include the new
                # mock_jid. The mock_jid should have been added to the jid_queue since the mock_jid wasn't
                # previously included. The minion's jid_queue attribute and the mock_jid_queue should be equal.
                minion._handle_decoded_payload(mock_data).result()
                mock_jid_queue.append(mock_jid)
                self.assertEqual(minion.jid_queue, mock_jid_queue)
            finally:
                minion.destroy()

    def test_handle_decoded_payload_jid_queue_reduced_minion_jid_queue_hwm(self):
        '''
        Tests that the _handle_decoded_payload function removes a jid from the minion's jid_queue when the
        minion's jid_queue high water mark (minion_jid_queue_hwm) is hit.
        '''
        with patch('salt.minion.Minion.ctx', MagicMock(return_value={})), \
                patch('salt.utils.process.SignalHandlingMultiprocessingProcess.start', MagicMock(return_value=True)), \
                patch('salt.utils.process.SignalHandlingMultiprocessingProcess.join', MagicMock(return_value=True)):
            mock_opts = salt.config.DEFAULT_MINION_OPTS
            mock_opts['minion_jid_queue_hwm'] = 2
            mock_data = {'fun': 'foo.bar',
                         'jid': 789}
            mock_jid_queue = [123, 456]
            try:
                minion = salt.minion.Minion(mock_opts, jid_queue=copy.copy(mock_jid_queue), io_loop=tornado.ioloop.IOLoop())

                # Assert that the minion's jid_queue attribute matches the mock_jid_queue as a baseline
                # This can help debug any test failures if the _handle_decoded_payload call fails.
                self.assertEqual(minion.jid_queue, mock_jid_queue)

                # Call the _handle_decoded_payload function and check that the queue is smaller by one item
                # and contains the new jid
                minion._handle_decoded_payload(mock_data).result()
                self.assertEqual(len(minion.jid_queue), 2)
                self.assertEqual(minion.jid_queue, [456, 789])
            finally:
                minion.destroy()

<<<<<<< HEAD
    def test_process_count_max(self):
        '''
        Tests that the _handle_decoded_payload function does not spawn more than the configured amount of processes,
        as per process_count_max.
        '''
        with patch('salt.minion.Minion.ctx', MagicMock(return_value={})), \
                patch('salt.utils.process.SignalHandlingMultiprocessingProcess.start', MagicMock(return_value=True)), \
                patch('salt.utils.process.SignalHandlingMultiprocessingProcess.join', MagicMock(return_value=True)), \
                patch('salt.utils.minion.running', MagicMock(return_value=[])), \
                patch('tornado.gen.sleep', MagicMock(return_value=tornado.concurrent.Future())):
            process_count_max = 10
            mock_opts = salt.config.DEFAULT_MINION_OPTS
            mock_opts['minion_jid_queue_hwm'] = 100
            mock_opts["process_count_max"] = process_count_max

            try:
                io_loop = tornado.ioloop.IOLoop()
                minion = salt.minion.Minion(mock_opts, jid_queue=[], io_loop=io_loop)

                # mock gen.sleep to throw a special Exception when called, so that we detect it
                class SleepCalledEception(Exception):
                    """Thrown when sleep is called"""
                    pass
                tornado.gen.sleep.return_value.set_exception(SleepCalledEception())

                # up until process_count_max: gen.sleep does not get called, processes are started normally
                for i in range(process_count_max):
                    mock_data = {'fun': 'foo.bar',
                                 'jid': i}
                    io_loop.run_sync(lambda data=mock_data: minion._handle_decoded_payload(data))
                    self.assertEqual(salt.utils.process.SignalHandlingMultiprocessingProcess.start.call_count, i + 1)
                    self.assertEqual(len(minion.jid_queue), i + 1)
                    salt.utils.minion.running.return_value += [i]

                # above process_count_max: gen.sleep does get called, JIDs are created but no new processes are started
                mock_data = {'fun': 'foo.bar',
                             'jid': process_count_max + 1}

                self.assertRaises(SleepCalledEception,
                                  lambda: io_loop.run_sync(lambda: minion._handle_decoded_payload(mock_data)))
                self.assertEqual(salt.utils.process.SignalHandlingMultiprocessingProcess.start.call_count,
                                 process_count_max)
                self.assertEqual(len(minion.jid_queue), process_count_max + 1)
=======
    def test_beacons_before_connect(self):
        '''
        Tests that the 'beacons_before_connect' option causes the beacons to be initialized before connect.
        '''
        with patch('salt.minion.Minion.ctx', MagicMock(return_value={})), \
                patch('salt.minion.Minion.sync_connect_master', MagicMock(side_effect=RuntimeError('stop execution'))), \
                patch('salt.utils.process.SignalHandlingMultiprocessingProcess.start', MagicMock(return_value=True)), \
                patch('salt.utils.process.SignalHandlingMultiprocessingProcess.join', MagicMock(return_value=True)):
            mock_opts = copy.copy(salt.config.DEFAULT_MINION_OPTS)
            mock_opts['beacons_before_connect'] = True
            try:
                minion = salt.minion.Minion(mock_opts, io_loop=tornado.ioloop.IOLoop())

                try:
                    minion.tune_in(start=True)
                except RuntimeError:
                    pass

                # Make sure beacons are initialized but the sheduler is not
                self.assertTrue('beacons' in minion.periodic_callbacks)
                self.assertTrue('schedule' not in minion.periodic_callbacks)
            finally:
                minion.destroy()

    def test_scheduler_before_connect(self):
        '''
        Tests that the 'scheduler_before_connect' option causes the scheduler to be initialized before connect.
        '''
        with patch('salt.minion.Minion.ctx', MagicMock(return_value={})), \
                patch('salt.minion.Minion.sync_connect_master', MagicMock(side_effect=RuntimeError('stop execution'))), \
                patch('salt.utils.process.SignalHandlingMultiprocessingProcess.start', MagicMock(return_value=True)), \
                patch('salt.utils.process.SignalHandlingMultiprocessingProcess.join', MagicMock(return_value=True)):
            mock_opts = copy.copy(salt.config.DEFAULT_MINION_OPTS)
            mock_opts['scheduler_before_connect'] = True
            try:
                minion = salt.minion.Minion(mock_opts, io_loop=tornado.ioloop.IOLoop())

                try:
                    minion.tune_in(start=True)
                except RuntimeError:
                    pass

                # Make sure the scheduler is initialized but the beacons are not
                self.assertTrue('schedule' in minion.periodic_callbacks)
                self.assertTrue('beacons' not in minion.periodic_callbacks)
>>>>>>> ba614625
            finally:
                minion.destroy()<|MERGE_RESOLUTION|>--- conflicted
+++ resolved
@@ -133,7 +133,6 @@
             finally:
                 minion.destroy()
 
-<<<<<<< HEAD
     def test_process_count_max(self):
         '''
         Tests that the _handle_decoded_payload function does not spawn more than the configured amount of processes,
@@ -177,7 +176,9 @@
                 self.assertEqual(salt.utils.process.SignalHandlingMultiprocessingProcess.start.call_count,
                                  process_count_max)
                 self.assertEqual(len(minion.jid_queue), process_count_max + 1)
-=======
+            finally:
+                minion.destroy()
+
     def test_beacons_before_connect(self):
         '''
         Tests that the 'beacons_before_connect' option causes the beacons to be initialized before connect.
@@ -223,6 +224,5 @@
                 # Make sure the scheduler is initialized but the beacons are not
                 self.assertTrue('schedule' in minion.periodic_callbacks)
                 self.assertTrue('beacons' not in minion.periodic_callbacks)
->>>>>>> ba614625
             finally:
                 minion.destroy()