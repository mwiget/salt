# -*- coding: utf-8 -*-
'''
    :codeauthor: :email:`Bo Maryniuk <bo@suse.de>`
'''

# Import Python Libs
from __future__ import absolute_import

# Import Salt Testing Libs
from salttesting import TestCase, skipIf
from salttesting.mock import (
    MagicMock,
    patch,
    NO_MOCK,
    NO_MOCK_REASON
)
from salt.exceptions import CommandExecutionError

import os

from salttesting.helpers import ensure_in_syspath

ensure_in_syspath('../../')


def get_test_data(filename):
    '''
    Return static test data
    '''
    return open(os.path.join(os.path.join(os.path.dirname(os.path.abspath(__file__)), 'zypp'), filename)).read()


# Import Salt Libs
from salt.modules import zypper

# Globals
zypper.__salt__ = dict()
zypper.__context__ = dict()
zypper.rpm = None


@skipIf(NO_MOCK, NO_MOCK_REASON)
class ZypperTestCase(TestCase):
    '''
    Test cases for salt.modules.zypper
    '''

    def test_list_upgrades(self):
        '''
        List package upgrades
        :return:
        '''
        ref_out = {
            'stdout': get_test_data('zypper-updates.xml'),
            'stderr': None,
            'retcode': 0
        }
        with patch.dict(zypper.__salt__, {'cmd.run_all': MagicMock(return_value=ref_out)}):
            upgrades = zypper.list_upgrades(refresh=False)
            self.assertEqual(len(upgrades), 3)
            for pkg, version in {'SUSEConnect': '0.2.33-7.1',
                                 'bind-utils': '9.9.6P1-35.1',
                                 'bind-libs': '9.9.6P1-35.1'}.items():
                self.assertIn(pkg, upgrades)
                self.assertEqual(upgrades[pkg], version)

    def test_zypper_check_result(self):
        '''
        Test zypper check result function
        '''
        cmd_out = {
                'retcode': 1,
                'stdout': '',
                'stderr': 'This is an error'
        }
        with self.assertRaisesRegexp(CommandExecutionError, "^zypper command failed: This is an error$"):
            zypper._zypper_check_result(cmd_out)

        cmd_out = {
                'retcode': 0,
                'stdout': 'result',
                'stderr': ''
        }
        out = zypper._zypper_check_result(cmd_out)
        self.assertEqual(out, "result")

        cmd_out = {
                'retcode': 1,
                'stdout': '',
                'stderr': 'This is an error'
        }
        with self.assertRaisesRegexp(CommandExecutionError, "^zypper command failed: This is an error$"):
            zypper._zypper_check_result(cmd_out, xml=True)

        cmd_out = {
                'retcode': 1,
                'stdout': '',
                'stderr': ''
        }
        with self.assertRaisesRegexp(CommandExecutionError, "^zypper command failed: Check zypper logs$"):
            zypper._zypper_check_result(cmd_out, xml=True)

        cmd_out = {
            'stdout': '''<?xml version='1.0'?>
<stream>
 <message type="info">Refreshing service &apos;container-suseconnect&apos;.</message>
 <message type="error">Some handled zypper internal error</message>
 <message type="error">Another zypper internal error</message>
</stream>
            ''',
            'stderr': '',
            'retcode': 1
        }
        with self.assertRaisesRegexp(CommandExecutionError,
                "^zypper command failed: Some handled zypper internal error\nAnother zypper internal error$"):
            zypper._zypper_check_result(cmd_out, xml=True)

    def test_list_upgrades_error_handling(self):
        '''
        Test error handling in the list package upgrades.
        :return:
        '''
        # Test handled errors
        ref_out = {
            'stdout': '''<?xml version='1.0'?>
<stream>
 <message type="info">Refreshing service &apos;container-suseconnect&apos;.</message>
 <message type="error">Some handled zypper internal error</message>
 <message type="error">Another zypper internal error</message>
</stream>
            ''',
            'retcode': 1
        }
        with patch.dict(zypper.__salt__, {'cmd.run_all': MagicMock(return_value=ref_out)}):
            with self.assertRaisesRegexp(CommandExecutionError,
                    "^zypper command failed: Some handled zypper internal error\nAnother zypper internal error$"):
                zypper.list_upgrades(refresh=False)

        # Test unhandled error
        ref_out = {
            'retcode': 1,
            'stdout': '',
            'stderr': ''
        }
        with patch.dict(zypper.__salt__, {'cmd.run_all': MagicMock(return_value=ref_out)}):
            with self.assertRaisesRegexp(CommandExecutionError, '^zypper command failed: Check zypper logs$'):
                zypper.list_upgrades(refresh=False)

    def test_list_products(self):
        '''
        List products test.
        '''
        ref_out = {
                'retcode': 0,
                'stdout': get_test_data('zypper-products.xml')
        }
        with patch.dict(zypper.__salt__, {'cmd.run_all': MagicMock(return_value=ref_out)}):
            products = zypper.list_products()
            self.assertEqual(len(products), 5)
            self.assertEqual(['SLES', 'SLES', 'SUSE-Manager-Proxy', 'SUSE-Manager-Server', 'sle-manager-tools-beta'],
                    sorted([prod['name'] for prod in products]))
            self.assertIn('SUSE LLC <https://www.suse.com/>', [product['vendor'] for product in products])
            self.assertEqual([False, False, False, False, True],
                    sorted([product['isbase'] for product in products]))
            self.assertEqual([False, False, False, False, True],
                    sorted([product['installed'] for product in products]))
            self.assertEqual(['0', '0', '0', '0', '0'],
                    sorted([product['release'] for product in products]))
            self.assertEqual([False, False, False, False, u'sles'],
                    sorted([product['productline'] for product in products]))
            self.assertEqual([1509408000, 1522454400, 1522454400, 1730332800, 1730332800],
                    sorted([product['eol_t'] for product in products]))

    def test_refresh_db(self):
        '''
        Test if refresh DB handled correctly
        '''
        ref_out = [
            "Repository 'openSUSE-Leap-42.1-LATEST' is up to date.",
            "Repository 'openSUSE-Leap-42.1-Update' is up to date.",
            "Retrieving repository 'openSUSE-Leap-42.1-Update-Non-Oss' metadata",
            "Forcing building of repository cache",
            "Building repository 'openSUSE-Leap-42.1-Update-Non-Oss' cache ..........[done]",
            "Building repository 'salt-dev' cache",
            "All repositories have been refreshed."
        ]

        run_out = {
            'stderr': '', 'stdout': '\n'.join(ref_out), 'retcode': 0
        }

        with patch.dict(zypper.__salt__, {'cmd.run_all': MagicMock(return_value=run_out)}):
            result = zypper.refresh_db()
            self.assertEqual(result.get("openSUSE-Leap-42.1-LATEST"), False)
            self.assertEqual(result.get("openSUSE-Leap-42.1-Update"), False)
            self.assertEqual(result.get("openSUSE-Leap-42.1-Update-Non-Oss"), True)

    def test_info_installed(self):
        '''
        Test the return information of the named package(s), installed on the system.

        :return:
        '''
        run_out = {
            'virgo-dummy':
                {'build_date': '2015-07-09T10:55:19Z',
                 'vendor': 'openSUSE Build Service',
                 'description': 'This is the Virgo dummy package used for testing SUSE Manager',
                 'license': 'GPL-2.0', 'build_host': 'sheep05', 'url': 'http://www.suse.com',
                 'build_date_time_t': 1436432119, 'relocations': '(not relocatable)',
                 'source_rpm': 'virgo-dummy-1.0-1.1.src.rpm', 'install_date': '2016-02-23T16:31:57Z',
                 'install_date_time_t': 1456241517, 'summary': 'Virgo dummy package', 'version': '1.0',
                 'signature': 'DSA/SHA1, Thu Jul  9 08:55:33 2015, Key ID 27fa41bd8a7c64f9',
                 'release': '1.1', 'group': 'Applications/System', 'arch': 'noarch', 'size': '17992'},

            'libopenssl1_0_0':
                {'build_date': '2015-11-04T23:20:34Z', 'vendor': 'SUSE LLC <https://www.suse.com/>',
                 'description': 'The OpenSSL Project is a collaborative effort.',
                 'license': 'OpenSSL', 'build_host': 'sheep11', 'url': 'https://www.openssl.org/',
                 'build_date_time_t': 1446675634, 'relocations': '(not relocatable)',
                 'source_rpm': 'openssl-1.0.1i-34.1.src.rpm', 'install_date': '2016-02-23T16:31:35Z',
                 'install_date_time_t': 1456241495, 'summary': 'Secure Sockets and Transport Layer Security',
                 'version': '1.0.1i', 'signature': 'RSA/SHA256, Wed Nov  4 22:21:34 2015, Key ID 70af9e8139db7c82',
                 'release': '34.1', 'group': 'Productivity/Networking/Security', 'packager': 'https://www.suse.com/',
                 'arch': 'x86_64', 'size': '2576912'},
        }
        with patch.dict(zypper.__salt__, {'lowpkg.info': MagicMock(return_value=run_out)}):
            installed = zypper.info_installed()
            # Test overall products length
            self.assertEqual(len(installed), 2)

            # Test translated fields
            for pkg_name, pkg_info in installed.items():
                self.assertEqual(installed[pkg_name].get('source'), run_out[pkg_name]['source_rpm'])

            # Test keys transition from the lowpkg.info
            for pn_key, pn_val in run_out['virgo-dummy'].items():
                if pn_key == 'source_rpm':
                    continue
                self.assertEqual(installed['virgo-dummy'][pn_key], pn_val)

    def test_info_available(self):
        '''
        Test return the information of the named package available for the system.

        :return:
        '''
        test_pkgs = ['vim', 'emacs', 'python']
        ref_out = get_test_data('zypper-available.txt')
        with patch.dict(zypper.__salt__, {'cmd.run_stdout': MagicMock(return_value=ref_out)}):
            available = zypper.info_available(*test_pkgs, refresh=False)
            self.assertEqual(len(available), 3)
            for pkg_name, pkg_info in available.items():
                self.assertIn(pkg_name, test_pkgs)

            self.assertEqual(available['emacs']['status'], 'up-to-date')
            self.assertTrue(available['emacs']['installed'])
            self.assertEqual(available['emacs']['support level'], 'Level 3')
            self.assertEqual(available['emacs']['vendor'], 'SUSE LLC <https://www.suse.com/>')
            self.assertEqual(available['emacs']['summary'], 'GNU Emacs Base Package')

            self.assertEqual(available['vim']['status'], 'not installed')
            self.assertFalse(available['vim']['installed'])
            self.assertEqual(available['vim']['support level'], 'Level 3')
            self.assertEqual(available['vim']['vendor'], 'SUSE LLC <https://www.suse.com/>')
            self.assertEqual(available['vim']['summary'], 'Vi IMproved')

    @patch('salt.modules.zypper.refresh_db', MagicMock(return_value=True))
    def test_latest_version(self):
        '''
        Test the latest version of the named package available for upgrade or installation.

        :return:
        '''
        ref_out = get_test_data('zypper-available.txt')
        with patch.dict(zypper.__salt__, {'cmd.run_stdout': MagicMock(return_value=ref_out)}):
            self.assertEqual(zypper.latest_version('vim'), '7.4.326-2.62')

    @patch('salt.modules.zypper.refresh_db', MagicMock(return_value=True))
    def test_upgrade_available(self):
        '''
        Test whether or not an upgrade is available for a given package.

        :return:
        '''
        ref_out = get_test_data('zypper-available.txt')
        with patch.dict(zypper.__salt__, {'cmd.run_stdout': MagicMock(return_value=ref_out)}):
            for pkg_name in ['emacs', 'python']:
                self.assertFalse(zypper.upgrade_available(pkg_name))
            self.assertTrue(zypper.upgrade_available('vim'))

    @patch('salt.modules.zypper.HAS_RPM', True)
    def test_version_cmp_rpm(self):
        '''
        Test package version is called RPM version if RPM-Python is installed

        :return:
        '''
        with patch('salt.modules.zypper.rpm', MagicMock(return_value=MagicMock)):
            with patch('salt.modules.zypper.rpm.labelCompare', MagicMock(return_value=0)):
                self.assertEqual(0, zypper.version_cmp('1', '2'))  # mock returns 0, which means RPM was called

    @patch('salt.modules.zypper.HAS_RPM', False)
    def test_version_cmp_fallback(self):
        '''
        Test package version is called RPM version if RPM-Python is installed

        :return:
        '''
        with patch('salt.modules.zypper.rpm', MagicMock(return_value=MagicMock)):
            with patch('salt.modules.zypper.rpm.labelCompare', MagicMock(return_value=0)):
                self.assertEqual(-1, zypper.version_cmp('1', '2'))  # mock returns -1, a python implementation was called

    def test_list_pkgs(self):
        '''
        Test packages listing.

        :return:
        '''
        def _add_data(data, key, value):
            data[key] = value

        rpm_out = [
            'protobuf-java_|-2.6.1_|-3.1.develHead_|-',
            'yast2-ftp-server_|-3.1.8_|-8.1_|-',
            'jose4j_|-0.4.4_|-2.1.develHead_|-',
            'apache-commons-cli_|-1.2_|-1.233_|-',
            'jakarta-commons-discovery_|-0.4_|-129.686_|-',
            'susemanager-build-keys-web_|-12.0_|-5.1.develHead_|-',
        ]
        with patch.dict(zypper.__salt__, {'cmd.run': MagicMock(return_value=os.linesep.join(rpm_out))}):
            with patch.dict(zypper.__salt__, {'pkg_resource.add_pkg': _add_data}):
                with patch.dict(zypper.__salt__, {'pkg_resource.sort_pkglist': MagicMock()}):
                    with patch.dict(zypper.__salt__, {'pkg_resource.stringify': MagicMock()}):
                        pkgs = zypper.list_pkgs()
                        for pkg_name, pkg_version in {
                            'jakarta-commons-discovery': '0.4-129.686',
                            'yast2-ftp-server': '3.1.8-8.1',
                            'protobuf-java': '2.6.1-3.1.develHead',
                            'susemanager-build-keys-web': '12.0-5.1.develHead',
                            'apache-commons-cli': '1.2-1.233',
                            'jose4j': '0.4.4-2.1.develHead'}.items():
                            self.assertTrue(pkgs.get(pkg_name))
                            self.assertEqual(pkgs[pkg_name], pkg_version)

    def test_remove_purge(self):
        '''
        Test package removal
        :return:
        '''
        class ListPackages(object):
            def __init__(self):
                self._packages = ['vim', 'pico']
                self._pkgs = {
                    'vim': '0.18.0',
                    'emacs': '24.0.1',
                    'pico': '0.1.1',
                }

            def __call__(self):
                pkgs = self._pkgs.copy()
                for target in self._packages:
                    if self._pkgs.get(target):
                        del self._pkgs[target]

                return pkgs

        parsed_targets = [{'vim': None, 'pico': None}, None]
<<<<<<< HEAD
        mock_run_all = {'return': False, 'retcode': 1, 'stderr': '', 'stdout': ''}

        with patch.dict(zypper.__salt__, {'cmd.run_all': MagicMock(return_value=mock_run_all)}):
=======
        cmd_out = {
                'retcode': 0,
                'stdout': '',
                'stderr': ''
        }

        with patch.dict(zypper.__salt__, {'cmd.run_all': MagicMock(return_value=cmd_out)}):
>>>>>>> 38ddd62a
            with patch.dict(zypper.__salt__, {'pkg_resource.parse_targets': MagicMock(return_value=parsed_targets)}):
                with patch.dict(zypper.__salt__, {'pkg_resource.stringify': MagicMock()}):
                    with patch('salt.modules.zypper.list_pkgs', ListPackages()):
                        diff = zypper.remove(name='vim,pico')
                        for pkg_name in ['vim', 'pico']:
                            self.assertTrue(diff.get(pkg_name))
                            self.assertTrue(diff[pkg_name]['old'])
                            self.assertFalse(diff[pkg_name]['new'])


if __name__ == '__main__':
    from integration import run_tests
    run_tests(ZypperTestCase, needs_daemon=False)<|MERGE_RESOLUTION|>--- conflicted
+++ resolved
@@ -366,19 +366,9 @@
                 return pkgs
 
         parsed_targets = [{'vim': None, 'pico': None}, None]
-<<<<<<< HEAD
         mock_run_all = {'return': False, 'retcode': 1, 'stderr': '', 'stdout': ''}
 
         with patch.dict(zypper.__salt__, {'cmd.run_all': MagicMock(return_value=mock_run_all)}):
-=======
-        cmd_out = {
-                'retcode': 0,
-                'stdout': '',
-                'stderr': ''
-        }
-
-        with patch.dict(zypper.__salt__, {'cmd.run_all': MagicMock(return_value=cmd_out)}):
->>>>>>> 38ddd62a
             with patch.dict(zypper.__salt__, {'pkg_resource.parse_targets': MagicMock(return_value=parsed_targets)}):
                 with patch.dict(zypper.__salt__, {'pkg_resource.stringify': MagicMock()}):
                     with patch('salt.modules.zypper.list_pkgs', ListPackages()):
