# -*- coding: utf-8 -*-
'''
    :codeauthor: :email:`Jayesh Kariya <jayeshk@saltstack.com>`
'''

# Import Python Libs
from __future__ import absolute_import

# Import Salt Testing Libs
from salttesting import TestCase, skipIf
from salttesting.mock import (
    MagicMock,
    patch,
    NO_MOCK,
    NO_MOCK_REASON
)

from salttesting.helpers import ensure_in_syspath

import os
import integration
SOCK_DIR = os.path.join(integration.TMP, 'test-socks')

ensure_in_syspath('../../')

# Import Salt Libs
from salt.modules import schedule
from salt.utils.event import SaltEvent

# Globals
schedule.__salt__ = {}
schedule.__opts__ = {}
schedule.__pillar__ = {}

JOB1 = {'function': 'test.ping', 'maxrunning': 1, 'name': 'job1',
        'jid_include': True, 'enabled': True}


@skipIf(NO_MOCK, NO_MOCK_REASON)
class ScheduleTestCase(TestCase):
    '''
    Test cases for salt.modules.schedule
    '''
<<<<<<< HEAD
    # 'list_' function tests: 1

    def test_list(self):
        '''
        Test if it list the jobs currently scheduled on the minion.
        '''
        with patch.dict(schedule.__opts__, {'schedule': {'_seconds': {'enabled': True}}, 'sock_dir': SOCK_DIR}):
            mock = MagicMock(return_value=True)
            with patch.dict(schedule.__salt__, {'event.fire': mock}):
                _ret_value = {'complete': True, 'schedule': {'_seconds': {'enabled': True}}}
                with patch.object(SaltEvent, 'get_event', return_value=_ret_value):
                    self.assertEqual(schedule.list_(), "schedule:\n  _seconds:\n    enabled: true\n")
                    self.assertDictEqual(schedule.list_(show_all=True, return_yaml=False), {'_seconds': {'enabled': True}})

        with patch.dict(schedule.__opts__, {'schedule': {}, 'sock_dir': SOCK_DIR}):
            mock = MagicMock(return_value=True)
            with patch.dict(schedule.__salt__, {'event.fire': mock}):
                _ret_value = {'complete': True, 'schedule': {}}
                with patch.object(SaltEvent, 'get_event', return_value=_ret_value):
                    self.assertDictEqual(schedule.list_(), {'schedule': {}})
=======
>>>>>>> e57f7672

    # 'purge' function tests: 1

    def test_purge(self):
        '''
        Test if it purge all the jobs currently scheduled on the minion.
        '''
        with patch.dict(schedule.__opts__, {'schedule': {}, 'sock_dir': SOCK_DIR}):
            mock = MagicMock(return_value=True)
            with patch.dict(schedule.__salt__, {'event.fire': mock}):
                _ret_value = {'complete': True, 'schedule': {}}
                with patch.object(SaltEvent, 'get_event', return_value=_ret_value):
                    self.assertDictEqual(schedule.purge(), {'comment': ['Deleted job: schedule from schedule.'],
                                                            'result': True})

    # 'delete' function tests: 1

    def test_delete(self):
        '''
        Test if it delete a job from the minion's schedule.
        '''
        with patch.dict(schedule.__opts__, {'schedule': {}, 'sock_dir': SOCK_DIR}):
            mock = MagicMock(return_value=True)
            with patch.dict(schedule.__salt__, {'event.fire': mock}):
                _ret_value = {'complete': True, 'schedule': {}}
                with patch.object(SaltEvent, 'get_event', return_value=_ret_value):
                    self.assertDictEqual(schedule.delete('job1'),
                                         {'comment': 'Job job1 does not exist.',
                                          'result': False})

    # 'build_schedule_item' function tests: 1

    def test_build_schedule_item(self):
        '''
        Test if it build a schedule job.
        '''
        comment = ('Unable to use "seconds", "minutes", "hours",'
                   ' or "days" with "when" or "cron" options.')
        comment1 = ('Unable to use "when" and "cron"'
                    ' options together.  Ignoring.')
        with patch.dict(schedule.__opts__, {'job1': {}}):
            self.assertDictEqual(schedule.build_schedule_item(''),
                                 {'comment': 'Job name is required.',
                                  'result': False})

            self.assertDictEqual(schedule.build_schedule_item
                                 ('job1', function='test.ping'),
                                 {'function': 'test.ping', 'maxrunning': 1,
                                  'name': 'job1', 'jid_include': True,
                                  'enabled': True})

            self.assertDictEqual(schedule.build_schedule_item
                                 ('job1', function='test.ping', seconds=3600,
                                  when='2400'),
                                 {'comment': comment, 'result': False})

            self.assertDictEqual(schedule.build_schedule_item
                                 ('job1', function='test.ping', when='2400',
                                  cron='2'),
                                 {'comment': comment1, 'result': False})

    # 'add' function tests: 1

    def test_add(self):
        '''
        Test if it add a job to the schedule.
        '''
        comm1 = 'Job job1 already exists in schedule.'
        comm2 = ('Error: Unable to use "seconds", "minutes", "hours",'
                 ' or "days" with "when" or "cron" options.')
        comm3 = 'Unable to use "when" and "cron" options together.  Ignoring.'
        comm4 = 'Job: job2 would be added to schedule.'
        with patch.dict(schedule.__opts__, {'schedule': {'job1': 'salt'}, 'sock_dir': SOCK_DIR}):
            mock = MagicMock(return_value=True)
            with patch.dict(schedule.__salt__, {'event.fire': mock}):
                _ret_value = {'complete': True, 'schedule': {'job1': {'salt': 'salt'}}}
                with patch.object(SaltEvent, 'get_event', return_value=_ret_value):
                    self.assertDictEqual(schedule.add('job1'),
                                         {'comment': comm1, 'result': False})

                _ret_value = {'complete': True, 'schedule': {}}
                with patch.object(SaltEvent, 'get_event', return_value=_ret_value):
                    self.assertDictEqual(schedule.add('job2', function='test.ping',
                                                      seconds=3600, when='2400'),
                                         {'comment': comm2, 'result': False})

                _ret_value = {'complete': True, 'schedule': {}}
                with patch.object(SaltEvent, 'get_event', return_value=_ret_value):
                    self.assertDictEqual(schedule.add('job2', function='test.ping',
                                                      when='2400', cron='2'),
                                         {'comment': comm3, 'result': False})
                _ret_value = {'complete': True, 'schedule': {}}
                with patch.object(SaltEvent, 'get_event', return_value=_ret_value):
                    self.assertDictEqual(schedule.add('job2', function='test.ping',
                                                      test=True),
                                         {'comment': comm4, 'result': True})

    # 'modify' function tests: 1

    def test_modify(self):
        '''
        Test if it modify an existing job in the schedule.
        '''
        comm1 = ('Error: Unable to use "seconds", "minutes", "hours",'
                 ' or "days" with "when" option.')
        comm2 = 'Unable to use "when" and "cron" options together.  Ignoring.'
        comm3 = 'Job job2 does not exist in schedule.'
        comm4 = 'Job: job3 would be modified in schedule.'
        with patch.dict(schedule.__opts__, {'schedule': {'job1': JOB1,
                                                         'job3': {}},
                                            'sock_dir': SOCK_DIR}):

            mock = MagicMock(return_value=True)
            with patch.dict(schedule.__salt__, {'event.fire': mock}):
                _ret_value = {'complete': True, 'schedule': {'job1': JOB1,
                                                             'job3': {}}}
                with patch.object(SaltEvent, 'get_event', return_value=_ret_value):
                    self.assertDictEqual(schedule.modify('job1', function='test.ping',
                                                         seconds=3600, when='2400'),
                                         {'changes': {}, 'comment': comm1,
                                          'result': False})

                    self.assertDictEqual(schedule.modify('job1', function='test.ping',
                                                         when='2400', cron='2'),
                                         {'changes': {}, 'comment': comm2,
                                          'result': False})

                    self.assertDictEqual(schedule.modify('job2'), {'changes': {},
                                                                   'comment': comm3,
                                                                   'result': False})

                    self.assertDictEqual(schedule.modify('job1', function='test.ping'),
                                         {'changes': {'diff': '--- \n+++ \n@@ -1,4 +1,3 @@\n-enabled:True\n function:test.ping\n jid_include:True\n maxrunning:1\n'},
                                          'comment': 'Modified job: job1 in schedule.',
                                          'result': True})

                    ret = schedule.modify('job3', function='test.ping', test=True)
                    if 'diff' in ret['changes']:
                        del ret['changes']['diff']  # difflib formatting changes between 2.6 and 2.7
                    self.assertDictEqual(ret, {'changes': {}, 'comment': comm4, 'result': True})

    # 'run_job' function tests: 1

    def test_run_job(self):
        '''
        Test if it run a scheduled job on the minion immediately.
        '''
        with patch.dict(schedule.__opts__, {'schedule': {}, 'sock_dir': SOCK_DIR}):
            mock = MagicMock(return_value=True)
            with patch.dict(schedule.__salt__, {'event.fire': mock}):
                _ret_value = {'complete': True, 'schedule': {}}
                with patch.object(SaltEvent, 'get_event', return_value=_ret_value):
                    self.assertDictEqual(schedule.run_job('job1'),
                                         {'comment': 'Job job1 does not exist.',
                                          'result': False})

    # 'enable_job' function tests: 1

    def test_enable_job(self):
        '''
        Test if it enable a job in the minion's schedule.
        '''
        with patch.dict(schedule.__opts__, {'schedule': {}, 'sock_dir': SOCK_DIR}):
            mock = MagicMock(return_value=True)
            with patch.dict(schedule.__salt__, {'event.fire': mock}):
                _ret_value = {'complete': True, 'schedule': {}}
                with patch.object(SaltEvent, 'get_event', return_value=_ret_value):
                    self.assertDictEqual(schedule.enable_job('job1'),
                                         {'comment': 'Job job1 does not exist.',
                                          'result': False})

    # 'disable_job' function tests: 1

    def test_disable_job(self):
        '''
        Test if it disable a job in the minion's schedule.
        '''
        with patch.dict(schedule.__opts__, {'schedule': {}, 'sock_dir': SOCK_DIR}):
            mock = MagicMock(return_value=True)
            with patch.dict(schedule.__salt__, {'event.fire': mock}):
                _ret_value = {'complete': True, 'schedule': {}}
                with patch.object(SaltEvent, 'get_event', return_value=_ret_value):
                    self.assertDictEqual(schedule.disable_job('job1'),
                                         {'comment': 'Job job1 does not exist.',
                                          'result': False})

    # 'save' function tests: 1

    def test_save(self):
        '''
        Test if it save all scheduled jobs on the minion.
        '''
        comm1 = 'Schedule (non-pillar items) saved.'
        with patch.dict(schedule.__opts__, {'config_dir': '', 'schedule': {},
                                            'default_include': '/tmp',
                                            'sock_dir': SOCK_DIR}):

            mock = MagicMock(return_value=True)
            with patch.dict(schedule.__salt__, {'event.fire': mock}):
                _ret_value = {'complete': True, 'schedule': {}}
                with patch.object(SaltEvent, 'get_event', return_value=_ret_value):
                    self.assertDictEqual(schedule.save(),
                                         {'comment': comm1, 'result': True})

    # 'enable' function tests: 1

    def test_enable(self):
        '''
        Test if it enable all scheduled jobs on the minion.
        '''
        self.assertDictEqual(schedule.enable(test=True),
                             {'comment': 'Schedule would be enabled.',
                              'result': True})

    # 'disable' function tests: 1

    def test_disable(self):
        '''
        Test if it disable all scheduled jobs on the minion.
        '''
        self.assertDictEqual(schedule.disable(test=True),
                             {'comment': 'Schedule would be disabled.',
                              'result': True})

    # 'move' function tests: 1

    def test_move(self):
        '''
        Test if it move scheduled job to another minion or minions.
        '''
        comm1 = 'no servers answered the published schedule.add command'
        comm2 = 'the following minions return False'
        comm3 = 'Moved Job job1 from schedule.'
        with patch.dict(schedule.__opts__, {'schedule': {'job1': JOB1}, 'sock_dir': SOCK_DIR}):
            mock = MagicMock(return_value=True)
            with patch.dict(schedule.__salt__, {'event.fire': mock}):
                _ret_value = {'complete': True, 'schedule': {'job1': JOB1}}
                with patch.object(SaltEvent, 'get_event', return_value=_ret_value):
                    mock = MagicMock(return_value={})
                    with patch.dict(schedule.__salt__, {'publish.publish': mock}):
                        self.assertDictEqual(schedule.move('job1', 'minion1'),
                                             {'comment': comm1, 'result': True})

                    mock = MagicMock(return_value={'minion1': ''})
                    with patch.dict(schedule.__salt__, {'publish.publish': mock}):
                        self.assertDictEqual(schedule.move('job1', 'minion1'),
                                             {'comment': comm2, 'minions': ['minion1'],
                                              'result': True})

                    mock = MagicMock(return_value={'minion1': 'job1'})
                    with patch.dict(schedule.__salt__, {'publish.publish': mock}):
                        mock = MagicMock(return_value=True)
                        with patch.dict(schedule.__salt__, {'event.fire': mock}):
                            self.assertDictEqual(schedule.move('job1', 'minion1'),
                                                 {'comment': comm3,
                                                  'minions': ['minion1'],
                                                  'result': True})

                    self.assertDictEqual(schedule.move('job3', 'minion1'),
                                         {'comment': 'Job job3 does not exist.',
                                          'result': False})

        mock = MagicMock(side_effect=[{}, {'job1': {}}])
        with patch.dict(schedule.__opts__, {'schedule': mock, 'sock_dir': SOCK_DIR}):
            mock = MagicMock(return_value=True)
            with patch.dict(schedule.__salt__, {'event.fire': mock}):
                _ret_value = {'complete': True, 'schedule': {'job1': JOB1}}
                with patch.object(SaltEvent, 'get_event', return_value=_ret_value):
                    with patch.dict(schedule.__pillar__, {'schedule': {'job1': JOB1}}):
                        mock = MagicMock(return_value={})
                        with patch.dict(schedule.__salt__, {'publish.publish': mock}):
                            self.assertDictEqual(schedule.move('job1', 'minion1'),
                                                 {'comment': comm1,
                                                  'result': True})

                        mock = MagicMock(return_value={'minion1': ''})
                        with patch.dict(schedule.__salt__, {'publish.publish': mock}):
                            self.assertDictEqual(schedule.move('job1', 'minion1'),
                                                 {'comment': comm2,
                                                  'minions': ['minion1'],
                                                  'result': True})

                        mock = MagicMock(return_value={'minion1': 'job1'})
                        with patch.dict(schedule.__salt__, {'publish.publish': mock}):
                            mock = MagicMock(return_value=True)
                            with patch.dict(schedule.__salt__, {'event.fire': mock}):
                                self.assertDictEqual(schedule.move('job1', 'minion1'),
                                                     {'comment': comm3,
                                                      'minions': ['minion1'],
                                                      'result': True})

    # 'copy' function tests: 1

    def test_copy(self):
        '''
        Test if it copy scheduled job to another minion or minions.
        '''
        comm1 = 'no servers answered the published schedule.add command'
        comm2 = 'the following minions return False'
        comm3 = 'Copied Job job1 from schedule to minion(s).'
        with patch.dict(schedule.__opts__, {'schedule': {'job1': JOB1}, 'sock_dir': SOCK_DIR}):
            mock = MagicMock(return_value=True)
            with patch.dict(schedule.__salt__, {'event.fire': mock}):
                _ret_value = {'complete': True, 'schedule': {'job1': {'job1': JOB1}}}
                with patch.object(SaltEvent, 'get_event', return_value=_ret_value):
                    mock = MagicMock(return_value={})
                    with patch.dict(schedule.__salt__, {'publish.publish': mock}):
                        self.assertDictEqual(schedule.copy('job1', 'minion1'),
                                             {'comment': comm1, 'result': True})

                    mock = MagicMock(return_value={'minion1': ''})
                    with patch.dict(schedule.__salt__, {'publish.publish': mock}):
                        self.assertDictEqual(schedule.copy('job1', 'minion1'),
                                             {'comment': comm2, 'minions': ['minion1'],
                                              'result': True})

                    mock = MagicMock(return_value={'minion1': 'job1'})
                    with patch.dict(schedule.__salt__, {'publish.publish': mock}):
                        mock = MagicMock(return_value=True)
                        with patch.dict(schedule.__salt__, {'event.fire': mock}):
                            self.assertDictEqual(schedule.copy('job1', 'minion1'),
                                                 {'comment': comm3,
                                                  'minions': ['minion1'],
                                                  'result': True})

                    self.assertDictEqual(schedule.copy('job3', 'minion1'),
                                         {'comment': 'Job job3 does not exist.',
                                          'result': False})

        mock = MagicMock(side_effect=[{}, {'job1': {}}])
        with patch.dict(schedule.__opts__, {'schedule': mock, 'sock_dir': SOCK_DIR}):
            with patch.dict(schedule.__pillar__, {'schedule': {'job1': JOB1}}):
                mock = MagicMock(return_value=True)
                with patch.dict(schedule.__salt__, {'event.fire': mock}):
                    _ret_value = {'complete': True, 'schedule': {'job1': {'job1': JOB1}}}
                    with patch.object(SaltEvent, 'get_event', return_value=_ret_value):

                        mock = MagicMock(return_value={})
                        with patch.dict(schedule.__salt__, {'publish.publish': mock}):
                            self.assertDictEqual(schedule.copy('job1', 'minion1'),
                                                 {'comment': comm1, 'result': True})

                        mock = MagicMock(return_value={'minion1': ''})
                        with patch.dict(schedule.__salt__, {'publish.publish': mock}):
                            self.assertDictEqual(schedule.copy('job1', 'minion1'),
                                                 {'comment': comm2,
                                                  'minions': ['minion1'],
                                                  'result': True})

                        mock = MagicMock(return_value={'minion1': 'job1'})
                        with patch.dict(schedule.__salt__, {'publish.publish': mock}):
                            mock = MagicMock(return_value=True)
                            with patch.dict(schedule.__salt__, {'event.fire': mock}):
                                self.assertDictEqual(schedule.copy('job1', 'minion1'),
                                                     {'comment': comm3,
                                                      'minions': ['minion1'],
                                                      'result': True})


if __name__ == '__main__':
    from integration import run_tests
    run_tests(ScheduleTestCase, needs_daemon=False)<|MERGE_RESOLUTION|>--- conflicted
+++ resolved
@@ -41,29 +41,6 @@
     '''
     Test cases for salt.modules.schedule
     '''
-<<<<<<< HEAD
-    # 'list_' function tests: 1
-
-    def test_list(self):
-        '''
-        Test if it list the jobs currently scheduled on the minion.
-        '''
-        with patch.dict(schedule.__opts__, {'schedule': {'_seconds': {'enabled': True}}, 'sock_dir': SOCK_DIR}):
-            mock = MagicMock(return_value=True)
-            with patch.dict(schedule.__salt__, {'event.fire': mock}):
-                _ret_value = {'complete': True, 'schedule': {'_seconds': {'enabled': True}}}
-                with patch.object(SaltEvent, 'get_event', return_value=_ret_value):
-                    self.assertEqual(schedule.list_(), "schedule:\n  _seconds:\n    enabled: true\n")
-                    self.assertDictEqual(schedule.list_(show_all=True, return_yaml=False), {'_seconds': {'enabled': True}})
-
-        with patch.dict(schedule.__opts__, {'schedule': {}, 'sock_dir': SOCK_DIR}):
-            mock = MagicMock(return_value=True)
-            with patch.dict(schedule.__salt__, {'event.fire': mock}):
-                _ret_value = {'complete': True, 'schedule': {}}
-                with patch.object(SaltEvent, 'get_event', return_value=_ret_value):
-                    self.assertDictEqual(schedule.list_(), {'schedule': {}})
-=======
->>>>>>> e57f7672
 
     # 'purge' function tests: 1
 
