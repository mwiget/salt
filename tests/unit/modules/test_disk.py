# -*- coding: utf-8 -*-
'''
    :codeauthor: :email:`Jayesh Kariya <jayeshk@saltstack.com>`
'''

# Import Python libs
from __future__ import absolute_import

# Import Salt Testing libs
from tests.support.mixins import LoaderModuleMockMixin
from tests.support.unit import TestCase
from tests.support.mock import MagicMock, patch

# Import Salt libs
import salt.modules.disk as disk
<<<<<<< HEAD
import salt.utils.path
=======
>>>>>>> ba614625

STUB_DISK_USAGE = {
                   '/': {'filesystem': None, '1K-blocks': 10000, 'used': 10000, 'available': 10000, 'capacity': 10000},
                   '/dev': {'filesystem': None, '1K-blocks': 10000, 'used': 10000, 'available': 10000, 'capacity': 10000},
                   '/run': {'filesystem': None, '1K-blocks': 10000, 'used': 10000, 'available': 10000, 'capacity': 10000},
                   '/run/lock': {'filesystem': None, '1K-blocks': 10000, 'used': 10000, 'available': 10000, 'capacity': 10000},
                   '/run/shm': {'filesystem': None, '1K-blocks': 10000, 'used': 10000, 'available': 10000, 'capacity': 10000},
                   '/run/user': {'filesystem': None, '1K-blocks': 10000, 'used': 10000, 'available': 10000, 'capacity': 10000},
                   '/sys/fs/cgroup': {'filesystem': None, '1K-blocks': 10000, 'used': 10000, 'available': 10000, 'capacity': 10000}
                   }


STUB_DISK_INODEUSAGE = {
                   '/': {'inodes': 10000, 'used': 10000, 'free': 10000, 'use': 10000, 'filesystem': None},
                   '/dev': {'inodes': 10000, 'used': 10000, 'free': 10000, 'use': 10000, 'filesystem': None},
                   '/run': {'inodes': 10000, 'used': 10000, 'free': 10000, 'use': 10000, 'filesystem': None},
                   '/run/lock': {'inodes': 10000, 'used': 10000, 'free': 10000, 'use': 10000, 'filesystem': None},
                   '/run/shm': {'inodes': 10000, 'used': 10000, 'free': 10000, 'use': 10000, 'filesystem': None},
                   '/run/user': {'inodes': 10000, 'used': 10000, 'free': 10000, 'use': 10000, 'filesystem': None},
                   '/sys/fs/cgroup': {'inodes': 10000, 'used': 10000, 'free': 10000, 'use': 10000, 'filesystem': None}
                   }

STUB_DISK_PERCENT = {
                   '/': 50,
                   '/dev': 10,
                   '/run': 10,
                   '/run/lock': 10,
                   '/run/shm': 10,
                   '/run/user': 10,
                   '/sys/fs/cgroup': 10
                   }

STUB_DISK_BLKID = {'/dev/sda': {'TYPE': 'ext4', 'UUID': None}}


class DiskTestCase(TestCase, LoaderModuleMockMixin):
    '''
    TestCase for salt.modules.disk module
    '''
    def setup_loader_modules(self):
        return {disk: {}}

    def test_usage_dict(self):
        with patch.dict(disk.__grains__, {'kernel': 'Linux'}), \
                patch('salt.modules.disk.usage',
                      MagicMock(return_value=STUB_DISK_USAGE)):
            mock_cmd = MagicMock(return_value=1)
            with patch.dict(disk.__salt__, {'cmd.run': mock_cmd}):
                self.assertDictEqual(STUB_DISK_USAGE, disk.usage(args=None))

    def test_usage_none(self):
        with patch.dict(disk.__grains__, {'kernel': 'Linux'}), \
                patch('salt.modules.disk.usage', MagicMock(return_value='')):
            mock_cmd = MagicMock(return_value=1)
            with patch.dict(disk.__salt__, {'cmd.run': mock_cmd}):
                self.assertEqual('', disk.usage(args=None))

    def test_inodeusage(self):
        with patch.dict(disk.__grains__, {'kernel': 'OpenBSD'}), \
                patch('salt.modules.disk.inodeusage',
                       MagicMock(return_value=STUB_DISK_INODEUSAGE)):
            mock = MagicMock()
            with patch.dict(disk.__salt__, {'cmd.run': mock}):
                self.assertDictEqual(STUB_DISK_INODEUSAGE, disk.inodeusage(args=None))

    def test_percent(self):
        with patch.dict(disk.__grains__, {'kernel': 'Linux'}), \
                patch('salt.modules.disk.percent',
                      MagicMock(return_value=STUB_DISK_PERCENT)):
            mock = MagicMock()
            with patch.dict(disk.__salt__, {'cmd.run': mock}):
                self.assertDictEqual(STUB_DISK_PERCENT, disk.percent(args=None))

    def test_percent_args(self):
        with patch.dict(disk.__grains__, {'kernel': 'Linux'}), \
                patch('salt.modules.disk.percent', MagicMock(return_value='/')):
            mock = MagicMock()
            with patch.dict(disk.__salt__, {'cmd.run': mock}):
                self.assertEqual('/', disk.percent('/'))

    def test_blkid(self):
        with patch.dict(disk.__salt__, {'cmd.run_stdout': MagicMock(return_value=1)}), \
                patch('salt.modules.disk.blkid', MagicMock(return_value=STUB_DISK_BLKID)):
            self.assertDictEqual(STUB_DISK_BLKID, disk.blkid())

    def test_dump(self):
        mock = MagicMock(return_value={'retcode': 0, 'stdout': ''})
        with patch.dict(disk.__salt__, {'cmd.run_all': mock}):
            disk.dump('/dev/sda')
            mock.assert_called_once_with(
                'blockdev --getro --getsz --getss --getpbsz --getiomin '
                '--getioopt --getalignoff --getmaxsect --getsize '
                '--getsize64 --getra --getfra /dev/sda',
                python_shell=False
            )

    def test_wipe(self):
        mock = MagicMock(return_value={'retcode': 0, 'stdout': ''})
        with patch.dict(disk.__salt__, {'cmd.run_all': mock}):
            disk.wipe('/dev/sda')
            mock.assert_called_once_with(
                'wipefs -a /dev/sda',
                python_shell=False
            )

    def test_tune(self):
        mock = MagicMock(return_value='712971264\n512\n512\n512\n0\n0\n88\n712971264\n365041287168\n512\n512')
        with patch.dict(disk.__salt__, {'cmd.run': mock}):
            mock_dump = MagicMock(return_value={'retcode': 0, 'stdout': ''})
            with patch('salt.modules.disk.dump', mock_dump):
                kwargs = {'read-ahead': 512, 'filesystem-read-ahead': 1024}
                disk.tune('/dev/sda', **kwargs)

                self.assert_called_once(mock)

                args, kwargs = mock.call_args

                # Assert called once with either 'blockdev --setra 512 --setfra 512 /dev/sda' or
                # 'blockdev --setfra 512 --setra 512 /dev/sda' and python_shell=False kwarg.
                self.assertEqual(len(args), 1)
                self.assertTrue(args[0].startswith('blockdev '))
                self.assertTrue(args[0].endswith(' /dev/sda'))
                self.assertIn(' --setra 512 ', args[0])
                self.assertIn(' --setfra 1024 ', args[0])
                self.assertEqual(len(args[0].split()), 6)
                self.assertEqual(kwargs, {'python_shell': False})

<<<<<<< HEAD
    @skipIf(not salt.utils.path.which('sync'), 'sync not found')
    @skipIf(not salt.utils.path.which('mkfs'), 'mkfs not found')
=======
>>>>>>> ba614625
    def test_format(self):
        '''
        unit tests for disk.format
        '''
        device = '/dev/sdX1'
        mock = MagicMock(return_value=0)
        with patch.dict(disk.__salt__, {'cmd.retcode': mock}),\
               patch('salt.utils.which', MagicMock(return_value=True)):
            self.assertEqual(disk.format_(device), True)

    @skipIf(not salt.utils.path.which('lsblk') and not salt.utils.path.which('df'),
            'lsblk or df not found')
    def test_fstype(self):
        '''
        unit tests for disk.fstype
        '''
        device = '/dev/sdX1'
        fs_type = 'ext4'
        mock = MagicMock(return_value='FSTYPE\n{0}'.format(fs_type))
        with patch.dict(disk.__grains__, {'kernel': 'Linux'}), \
                patch.dict(disk.__salt__, {'cmd.run': mock}), \
                patch('salt.utils.which', MagicMock(return_value=True)):
            self.assertEqual(disk.fstype(device), fs_type)

<<<<<<< HEAD
    @skipIf(not salt.utils.path.which('resize2fs'), 'resize2fs not found')
=======
>>>>>>> ba614625
    def test_resize2fs(self):
        '''
        unit tests for disk.resize2fs
        '''
        device = '/dev/sdX1'
        mock = MagicMock()
        with patch.dict(disk.__salt__, {'cmd.run_all': mock}), \
                patch('salt.utils.which', MagicMock(return_value=True)):
            disk.resize2fs(device)
            mock.assert_called_once_with('resize2fs {0}'.format(device), python_shell=False)<|MERGE_RESOLUTION|>--- conflicted
+++ resolved
@@ -13,10 +13,7 @@
 
 # Import Salt libs
 import salt.modules.disk as disk
-<<<<<<< HEAD
 import salt.utils.path
-=======
->>>>>>> ba614625
 
 STUB_DISK_USAGE = {
                    '/': {'filesystem': None, '1K-blocks': 10000, 'used': 10000, 'available': 10000, 'capacity': 10000},
@@ -144,11 +141,6 @@
                 self.assertEqual(len(args[0].split()), 6)
                 self.assertEqual(kwargs, {'python_shell': False})
 
-<<<<<<< HEAD
-    @skipIf(not salt.utils.path.which('sync'), 'sync not found')
-    @skipIf(not salt.utils.path.which('mkfs'), 'mkfs not found')
-=======
->>>>>>> ba614625
     def test_format(self):
         '''
         unit tests for disk.format
@@ -173,10 +165,6 @@
                 patch('salt.utils.which', MagicMock(return_value=True)):
             self.assertEqual(disk.fstype(device), fs_type)
 
-<<<<<<< HEAD
-    @skipIf(not salt.utils.path.which('resize2fs'), 'resize2fs not found')
-=======
->>>>>>> ba614625
     def test_resize2fs(self):
         '''
         unit tests for disk.resize2fs
