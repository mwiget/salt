--- conflicted
+++ resolved
@@ -107,7 +107,6 @@
         ret = http._sanitize_url_components(mock_component_list, 'foo')
         self.assertEqual(ret, mock_ret)
 
-<<<<<<< HEAD
     def test_query_null_response(self):
         '''
         This tests that we get a null response when raise_error=False and the
@@ -123,7 +122,7 @@
         url = 'http://{host}:{port}/'.format(host=host, port=port)
         result = http.query(url, raise_error=False)
         assert result == {'body': None}, result
-=======
+
     def test_requests_multipart_formdata_post(self):
         '''
         Test handling of a multipart/form-data POST using the requests backend
@@ -139,5 +138,4 @@
         )
         body = ret.get('body', '')
         boundary = body[:body.find('\r')]
-        self.assertEqual(body, match_this.format(boundary))
->>>>>>> 0270c038
+        self.assertEqual(body, match_this.format(boundary))